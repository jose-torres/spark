/*
 * Licensed to the Apache Software Foundation (ASF) under one or more
 * contributor license agreements.  See the NOTICE file distributed with
 * this work for additional information regarding copyright ownership.
 * The ASF licenses this file to You under the Apache License, Version 2.0
 * (the "License"); you may not use this file except in compliance with
 * the License.  You may obtain a copy of the License at
 *
 *    http://www.apache.org/licenses/LICENSE-2.0
 *
 * Unless required by applicable law or agreed to in writing, software
 * distributed under the License is distributed on an "AS IS" BASIS,
 * WITHOUT WARRANTIES OR CONDITIONS OF ANY KIND, either express or implied.
 * See the License for the specific language governing permissions and
 * limitations under the License.
 */

package org.apache.spark.sql.kafka010

import java.io._
import java.nio.charset.StandardCharsets.UTF_8
import java.nio.file.{Files, Paths}
import java.util.{Locale, Properties}
import java.util.concurrent.ConcurrentLinkedQueue
import java.util.concurrent.atomic.AtomicInteger

import scala.collection.mutable
import scala.util.Random

import org.apache.kafka.clients.producer.RecordMetadata
import org.apache.kafka.common.TopicPartition
import org.scalatest.concurrent.Eventually._
import org.scalatest.concurrent.PatienceConfiguration.Timeout
import org.scalatest.time.SpanSugar._

import org.apache.spark.SparkContext
import org.apache.spark.sql.{DataFrame, Dataset, ForeachWriter, Row}
import org.apache.spark.sql.execution.datasources.v2.{DataSourceV2Relation, WriteToDataSourceV2Exec}
import org.apache.spark.sql.execution.streaming._
import org.apache.spark.sql.execution.streaming.continuous.ContinuousExecution
import org.apache.spark.sql.execution.streaming.sources.ContinuousMemoryWriter
import org.apache.spark.sql.functions.{count, window}
import org.apache.spark.sql.kafka010.KafkaSourceProvider._
import org.apache.spark.sql.streaming.{ProcessingTime, StreamTest, Trigger}
import org.apache.spark.sql.streaming.util.StreamManualClock
import org.apache.spark.sql.test.{SharedSQLContext, TestSparkSession}
import org.apache.spark.util.Utils

abstract class KafkaSourceTest extends StreamTest with SharedSQLContext {

  protected var testUtils: KafkaTestUtils = _

  override val streamingTimeout = 30.seconds

  protected val brokerProps = Map[String, Object]()

  override def beforeAll(): Unit = {
    super.beforeAll()
    testUtils = new KafkaTestUtils(brokerProps)
    testUtils.setup()
  }

  override def afterAll(): Unit = {
    if (testUtils != null) {
      testUtils.teardown()
      testUtils = null
    }
    super.afterAll()
  }

  protected def makeSureGetOffsetCalled = AssertOnQuery { q =>
    // Because KafkaSource's initialPartitionOffsets is set lazily, we need to make sure
    // its "getOffset" is called before pushing any data. Otherwise, because of the race condition,
    // we don't know which data should be fetched when `startingOffsets` is latest.
    q match {
      case c: ContinuousExecution => c.awaitEpoch(0)
      case m: MicroBatchExecution => m.processAllAvailable()
    }
    true
  }

  protected def setTopicPartitions(topic: String, newCount: Int, query: StreamExecution) : Unit = {
    testUtils.addPartitions(topic, newCount)
  }

  /**
   * Add data to Kafka.
   *
   * `topicAction` can be used to run actions for each topic before inserting data.
   */
  case class AddKafkaData(topics: Set[String], data: Int*)
    (implicit ensureDataInMultiplePartition: Boolean = false,
      concurrent: Boolean = false,
      message: String = "",
      topicAction: (String, Option[Int]) => Unit = (_, _) => {}) extends AddData {

    override def addData(query: Option[StreamExecution]): (BaseStreamingSource, Offset) = {
      query match {
        // Make sure no Spark job is running when deleting a topic
        case Some(m: MicroBatchExecution) => m.processAllAvailable()
        case _ =>
      }

      val existingTopics = testUtils.getAllTopicsAndPartitionSize().toMap
      val newTopics = topics.diff(existingTopics.keySet)
      for (newTopic <- newTopics) {
        topicAction(newTopic, None)
      }
      for (existingTopicPartitions <- existingTopics) {
        topicAction(existingTopicPartitions._1, Some(existingTopicPartitions._2))
      }

      require(
        query.nonEmpty,
        "Cannot add data when there is no query for finding the active kafka source")

      val sources = query.get.logicalPlan.collect {
        case StreamingExecutionRelation(source: KafkaSource, _) => source
      } ++ (query.get.lastExecution match {
        case null => Seq()
        case e => e.logical.collect {
          case DataSourceV2Relation(_, reader: KafkaContinuousReader) => reader
        }
      })
      if (sources.isEmpty) {
        throw new Exception(
          "Could not find Kafka source in the StreamExecution logical plan to add data to")
      } else if (sources.size > 1) {
        throw new Exception(
          "Could not select the Kafka source in the StreamExecution logical plan as there" +
            "are multiple Kafka sources:\n\t" + sources.mkString("\n\t"))
      }
      val kafkaSource = sources.head
      val topic = topics.toSeq(Random.nextInt(topics.size))
      val sentMetadata = testUtils.sendMessages(topic, data.map { _.toString }.toArray)

      def metadataToStr(m: (String, RecordMetadata)): String = {
        s"Sent ${m._1} to partition ${m._2.partition()}, offset ${m._2.offset()}"
      }
      // Verify that the test data gets inserted into multiple partitions
      if (ensureDataInMultiplePartition) {
        require(
          sentMetadata.groupBy(_._2.partition).size > 1,
          s"Added data does not test multiple partitions: ${sentMetadata.map(metadataToStr)}")
      }

      val offset = KafkaSourceOffset(testUtils.getLatestOffsets(topics))
      logInfo(s"Added data, expected offset $offset")
      (kafkaSource, offset)
    }

    override def toString: String =
      s"AddKafkaData(topics = $topics, data = $data, message = $message)"
  }

  private val topicId = new AtomicInteger(0)
  protected def newTopic(): String = s"topic-${topicId.getAndIncrement()}"
}

class KafkaMicroBatchSourceSuite extends KafkaSourceSuiteBase {

  import testImplicits._

  test("(de)serialization of initial offsets") {
    val topic = newTopic()
    testUtils.createTopic(topic, partitions = 5)

    val reader = spark
      .readStream
      .format("kafka")
      .option("kafka.bootstrap.servers", testUtils.brokerAddress)
      .option("subscribe", topic)

    testStream(reader.load)(
      makeSureGetOffsetCalled,
      StopStream,
      StartStream(),
      StopStream)
  }

  test("maxOffsetsPerTrigger") {
    val topic = newTopic()
    testUtils.createTopic(topic, partitions = 3)
    testUtils.sendMessages(topic, (100 to 200).map(_.toString).toArray, Some(0))
    testUtils.sendMessages(topic, (10 to 20).map(_.toString).toArray, Some(1))
    testUtils.sendMessages(topic, Array("1"), Some(2))

    val reader = spark
      .readStream
      .format("kafka")
      .option("kafka.bootstrap.servers", testUtils.brokerAddress)
      .option("kafka.metadata.max.age.ms", "1")
      .option("maxOffsetsPerTrigger", 10)
      .option("subscribe", topic)
      .option("startingOffsets", "earliest")
    val kafka = reader.load()
      .selectExpr("CAST(key AS STRING)", "CAST(value AS STRING)")
      .as[(String, String)]
    val mapped: org.apache.spark.sql.Dataset[_] = kafka.map(kv => kv._2.toInt)

    val clock = new StreamManualClock

    val waitUntilBatchProcessed = AssertOnQuery { q =>
      eventually(Timeout(streamingTimeout)) {
        if (!q.exception.isDefined) {
          assert(clock.isStreamWaitingAt(clock.getTimeMillis()))
        }
      }
      if (q.exception.isDefined) {
        throw q.exception.get
      }
      true
    }

    testStream(mapped)(
      StartStream(ProcessingTime(100), clock),
      waitUntilBatchProcessed,
      // 1 from smallest, 1 from middle, 8 from biggest
      CheckAnswer(1, 10, 100, 101, 102, 103, 104, 105, 106, 107),
      AdvanceManualClock(100),
      waitUntilBatchProcessed,
      // smallest now empty, 1 more from middle, 9 more from biggest
      CheckAnswer(1, 10, 100, 101, 102, 103, 104, 105, 106, 107,
        11, 108, 109, 110, 111, 112, 113, 114, 115, 116
      ),
      StopStream,
      StartStream(ProcessingTime(100), clock),
      waitUntilBatchProcessed,
      // smallest now empty, 1 more from middle, 9 more from biggest
      CheckAnswer(1, 10, 100, 101, 102, 103, 104, 105, 106, 107,
        11, 108, 109, 110, 111, 112, 113, 114, 115, 116,
        12, 117, 118, 119, 120, 121, 122, 123, 124, 125
      ),
      AdvanceManualClock(100),
      waitUntilBatchProcessed,
      // smallest now empty, 1 more from middle, 9 more from biggest
      CheckAnswer(1, 10, 100, 101, 102, 103, 104, 105, 106, 107,
        11, 108, 109, 110, 111, 112, 113, 114, 115, 116,
        12, 117, 118, 119, 120, 121, 122, 123, 124, 125,
        13, 126, 127, 128, 129, 130, 131, 132, 133, 134
      )
    )
  }

  test("input row metrics") {
    val topic = newTopic()
    testUtils.createTopic(topic, partitions = 5)
    testUtils.sendMessages(topic, Array("-1"))
    require(testUtils.getLatestOffsets(Set(topic)).size === 5)

    val kafka = spark
      .readStream
      .format("kafka")
      .option("subscribe", topic)
      .option("kafka.bootstrap.servers", testUtils.brokerAddress)
      .load()
      .selectExpr("CAST(key AS STRING)", "CAST(value AS STRING)")
      .as[(String, String)]

    val mapped = kafka.map(kv => kv._2.toInt + 1)
    testStream(mapped)(
      StartStream(trigger = ProcessingTime(1)),
      makeSureGetOffsetCalled,
      AddKafkaData(Set(topic), 1, 2, 3),
      CheckAnswer(2, 3, 4),
      AssertOnQuery { query =>
        val recordsRead = query.recentProgress.map(_.numInputRows).sum
        recordsRead == 3
      }
    )
  }

  test("subscribing topic by pattern with topic deletions") {
    val topicPrefix = newTopic()
    val topic = topicPrefix + "-seems"
    val topic2 = topicPrefix + "-bad"
    testUtils.createTopic(topic, partitions = 5)
    testUtils.sendMessages(topic, Array("-1"))
    require(testUtils.getLatestOffsets(Set(topic)).size === 5)

    val reader = spark
      .readStream
      .format("kafka")
      .option("kafka.bootstrap.servers", testUtils.brokerAddress)
      .option("kafka.metadata.max.age.ms", "1")
      .option("subscribePattern", s"$topicPrefix-.*")
      .option("failOnDataLoss", "false")

    val kafka = reader.load()
      .selectExpr("CAST(key AS STRING)", "CAST(value AS STRING)")
      .as[(String, String)]
    val mapped = kafka.map(kv => kv._2.toInt + 1)

    testStream(mapped)(
      makeSureGetOffsetCalled,
      AddKafkaData(Set(topic), 1, 2, 3),
      CheckAnswer(2, 3, 4),
      Assert {
        testUtils.deleteTopic(topic)
        testUtils.createTopic(topic2, partitions = 5)
        true
      },
      AddKafkaData(Set(topic2), 4, 5, 6),
      CheckAnswer(2, 3, 4, 5, 6, 7)
    )
  }

  testWithUninterruptibleThread(
    "deserialization of initial offset with Spark 2.1.0") {
    withTempDir { metadataPath =>
      val topic = newTopic
      testUtils.createTopic(topic, partitions = 3)

      val provider = new KafkaSourceProvider
      val parameters = Map(
        "kafka.bootstrap.servers" -> testUtils.brokerAddress,
        "subscribe" -> topic
      )
      val source = provider.createSource(spark.sqlContext, metadataPath.getAbsolutePath, None,
        "", parameters)
      source.getOffset.get // Write initial offset

      // Make sure Spark 2.1.0 will throw an exception when reading the new log
      intercept[java.lang.IllegalArgumentException] {
        // Simulate how Spark 2.1.0 reads the log
        Utils.tryWithResource(new FileInputStream(metadataPath.getAbsolutePath + "/0")) { in =>
          val length = in.read()
          val bytes = new Array[Byte](length)
          in.read(bytes)
          KafkaSourceOffset(SerializedOffset(new String(bytes, UTF_8)))
        }
      }
    }
  }

  testWithUninterruptibleThread("deserialization of initial offset written by Spark 2.1.0") {
    withTempDir { metadataPath =>
      val topic = "kafka-initial-offset-2-1-0"
      testUtils.createTopic(topic, partitions = 3)

      val provider = new KafkaSourceProvider
      val parameters = Map(
        "kafka.bootstrap.servers" -> testUtils.brokerAddress,
        "subscribe" -> topic
      )

      val from = new File(
        getClass.getResource("/kafka-source-initial-offset-version-2.1.0.bin").toURI).toPath
      val to = Paths.get(s"${metadataPath.getAbsolutePath}/0")
      Files.copy(from, to)

      val source = provider.createSource(
        spark.sqlContext, metadataPath.toURI.toString, None, "", parameters)
      val deserializedOffset = source.getOffset.get
      val referenceOffset = KafkaSourceOffset((topic, 0, 0L), (topic, 1, 0L), (topic, 2, 0L))
      assert(referenceOffset == deserializedOffset)
    }
  }

  testWithUninterruptibleThread("deserialization of initial offset written by future version") {
    withTempDir { metadataPath =>
      val futureMetadataLog =
        new HDFSMetadataLog[KafkaSourceOffset](sqlContext.sparkSession,
          metadataPath.getAbsolutePath) {
          override def serialize(metadata: KafkaSourceOffset, out: OutputStream): Unit = {
            out.write(0)
            val writer = new BufferedWriter(new OutputStreamWriter(out, UTF_8))
            writer.write(s"v99999\n${metadata.json}")
            writer.flush
          }
        }

      val topic = newTopic
      testUtils.createTopic(topic, partitions = 3)
      val offset = KafkaSourceOffset((topic, 0, 0L), (topic, 1, 0L), (topic, 2, 0L))
      futureMetadataLog.add(0, offset)

      val provider = new KafkaSourceProvider
      val parameters = Map(
        "kafka.bootstrap.servers" -> testUtils.brokerAddress,
        "subscribe" -> topic
      )
      val source = provider.createSource(spark.sqlContext, metadataPath.getAbsolutePath, None,
        "", parameters)

      val e = intercept[java.lang.IllegalStateException] {
        source.getOffset.get // Read initial offset
      }

      Seq(
        s"maximum supported log version is v${KafkaSource.VERSION}, but encountered v99999",
        "produced by a newer version of Spark and cannot be read by this version"
      ).foreach { message =>
        assert(e.getMessage.contains(message))
      }
    }
  }

  test("KafkaSource with watermark") {
    val now = System.currentTimeMillis()
    val topic = newTopic()
    testUtils.createTopic(newTopic(), partitions = 1)
    testUtils.sendMessages(topic, Array(1).map(_.toString))

    val kafka = spark
      .readStream
      .format("kafka")
      .option("kafka.bootstrap.servers", testUtils.brokerAddress)
      .option("kafka.metadata.max.age.ms", "1")
      .option("startingOffsets", s"earliest")
      .option("subscribe", topic)
      .load()

    val windowedAggregation = kafka
      .withWatermark("timestamp", "10 seconds")
      .groupBy(window($"timestamp", "5 seconds") as 'window)
      .agg(count("*") as 'count)
      .select($"window".getField("start") as 'window, $"count")

    val query = windowedAggregation
      .writeStream
      .format("memory")
      .outputMode("complete")
      .queryName("kafkaWatermark")
      .start()
    query.processAllAvailable()
    val rows = spark.table("kafkaWatermark").collect()
    assert(rows.length === 1, s"Unexpected results: ${rows.toList}")
    val row = rows(0)
    // We cannot check the exact window start time as it depands on the time that messages were
    // inserted by the producer. So here we just use a low bound to make sure the internal
    // conversion works.
    assert(
      row.getAs[java.sql.Timestamp]("window").getTime >= now - 5 * 1000,
      s"Unexpected results: $row")
    assert(row.getAs[Int]("count") === 1, s"Unexpected results: $row")
    query.stop()
  }

  test("delete a topic when a Spark job is running") {
    KafkaSourceSuite.collectedData.clear()

    val topic = newTopic()
    testUtils.createTopic(topic, partitions = 1)
    testUtils.sendMessages(topic, (1 to 10).map(_.toString).toArray)

    val reader = spark
      .readStream
      .format("kafka")
      .option("kafka.bootstrap.servers", testUtils.brokerAddress)
      .option("kafka.metadata.max.age.ms", "1")
      .option("subscribe", topic)
      // If a topic is deleted and we try to poll data starting from offset 0,
      // the Kafka consumer will just block until timeout and return an empty result.
      // So set the timeout to 1 second to make this test fast.
      .option("kafkaConsumer.pollTimeoutMs", "1000")
      .option("startingOffsets", "earliest")
      .option("failOnDataLoss", "false")
    val kafka = reader.load()
      .selectExpr("CAST(key AS STRING)", "CAST(value AS STRING)")
      .as[(String, String)]
    KafkaSourceSuite.globalTestUtils = testUtils
    // The following ForeachWriter will delete the topic before fetching data from Kafka
    // in executors.
    val query = kafka.map(kv => kv._2.toInt).writeStream.foreach(new ForeachWriter[Int] {
      override def open(partitionId: Long, version: Long): Boolean = {
        KafkaSourceSuite.globalTestUtils.deleteTopic(topic)
        true
      }

      override def process(value: Int): Unit = {
        KafkaSourceSuite.collectedData.add(value)
      }

      override def close(errorOrNull: Throwable): Unit = {}
    }).start()
    query.processAllAvailable()
    query.stop()
    // `failOnDataLoss` is `false`, we should not fail the query
    assert(query.exception.isEmpty)
  }
}

class KafkaSourceSuiteBase extends KafkaSourceTest {

  import testImplicits._

  test("SPARK-22956: currentPartitionOffsets should be set when no new data comes in") {
    def getSpecificDF(range: Range.Inclusive): org.apache.spark.sql.Dataset[Int] = {
      val topic = newTopic()
      testUtils.createTopic(topic, partitions = 1)
      testUtils.sendMessages(topic, range.map(_.toString).toArray, Some(0))

      val reader = spark
        .readStream
        .format("kafka")
        .option("kafka.bootstrap.servers", testUtils.brokerAddress)
        .option("kafka.metadata.max.age.ms", "1")
        .option("maxOffsetsPerTrigger", 5)
        .option("subscribe", topic)
        .option("startingOffsets", "earliest")

      reader.load()
        .selectExpr("CAST(value AS STRING)")
        .as[String]
        .map(k => k.toInt)
    }

    val df1 = getSpecificDF(0 to 9)
    val df2 = getSpecificDF(100 to 199)

    val kafka = df1.union(df2)

    val clock = new StreamManualClock

    val waitUntilBatchProcessed = AssertOnQuery { q =>
      eventually(Timeout(streamingTimeout)) {
        if (!q.exception.isDefined) {
          assert(clock.isStreamWaitingAt(clock.getTimeMillis()))
        }
      }
      if (q.exception.isDefined) {
        throw q.exception.get
      }
      true
    }

    testStream(kafka)(
      StartStream(ProcessingTime(100), clock),
      waitUntilBatchProcessed,
      // 5 from smaller topic, 5 from bigger one
      CheckLastBatch((0 to 4) ++ (100 to 104): _*),
      AdvanceManualClock(100),
      waitUntilBatchProcessed,
      // 5 from smaller topic, 5 from bigger one
      CheckLastBatch((5 to 9) ++ (105 to 109): _*),
      AdvanceManualClock(100),
      waitUntilBatchProcessed,
      // smaller topic empty, 5 from bigger one
      CheckLastBatch(110 to 114: _*),
      StopStream,
      StartStream(ProcessingTime(100), clock),
      waitUntilBatchProcessed,
      // smallest now empty, 5 from bigger one
      CheckLastBatch(115 to 119: _*),
      AdvanceManualClock(100),
      waitUntilBatchProcessed,
      // smallest now empty, 5 from bigger one
      CheckLastBatch(120 to 124: _*)
    )
  }

  test("cannot stop Kafka stream") {
    val topic = newTopic()
    testUtils.createTopic(topic, partitions = 5)
    testUtils.sendMessages(topic, (101 to 105).map { _.toString }.toArray)

    val reader = spark
      .readStream
      .format("kafka")
      .option("kafka.bootstrap.servers", testUtils.brokerAddress)
      .option("kafka.metadata.max.age.ms", "1")
      .option("subscribePattern", s"$topic.*")

    val kafka = reader.load()
      .selectExpr("CAST(key AS STRING)", "CAST(value AS STRING)")
      .as[(String, String)]
    val mapped = kafka.map(kv => kv._2.toInt + 1)

    testStream(mapped)(
      makeSureGetOffsetCalled,
      StopStream
    )
  }

  for (failOnDataLoss <- Seq(true, false)) {
    test(s"assign from latest offsets (failOnDataLoss: $failOnDataLoss)") {
      val topic = newTopic()
      testFromLatestOffsets(
        topic,
        addPartitions = false,
        failOnDataLoss = failOnDataLoss,
        "assign" -> assignString(topic, 0 to 4))
    }

    test(s"assign from earliest offsets (failOnDataLoss: $failOnDataLoss)") {
      val topic = newTopic()
      testFromEarliestOffsets(
        topic,
        addPartitions = false,
        failOnDataLoss = failOnDataLoss,
        "assign" -> assignString(topic, 0 to 4))
    }

    test(s"assign from specific offsets (failOnDataLoss: $failOnDataLoss)") {
      val topic = newTopic()
      testFromSpecificOffsets(
        topic,
        failOnDataLoss = failOnDataLoss,
        "assign" -> assignString(topic, 0 to 4),
        "failOnDataLoss" -> failOnDataLoss.toString)
    }

    test(s"subscribing topic by name from latest offsets (failOnDataLoss: $failOnDataLoss)") {
      val topic = newTopic()
      testFromLatestOffsets(
        topic,
        addPartitions = true,
        failOnDataLoss = failOnDataLoss,
        "subscribe" -> topic)
    }

    test(s"subscribing topic by name from earliest offsets (failOnDataLoss: $failOnDataLoss)") {
      val topic = newTopic()
      testFromEarliestOffsets(
        topic,
        addPartitions = true,
        failOnDataLoss = failOnDataLoss,
        "subscribe" -> topic)
    }

    test(s"subscribing topic by name from specific offsets (failOnDataLoss: $failOnDataLoss)") {
      val topic = newTopic()
      testFromSpecificOffsets(topic, failOnDataLoss = failOnDataLoss, "subscribe" -> topic)
    }

    test(s"subscribing topic by pattern from latest offsets (failOnDataLoss: $failOnDataLoss)") {
      val topicPrefix = newTopic()
      val topic = topicPrefix + "-suffix"
      testFromLatestOffsets(
        topic,
        addPartitions = true,
        failOnDataLoss = failOnDataLoss,
        "subscribePattern" -> s"$topicPrefix-.*")
    }

    test(s"subscribing topic by pattern from earliest offsets (failOnDataLoss: $failOnDataLoss)") {
      val topicPrefix = newTopic()
      val topic = topicPrefix + "-suffix"
      testFromEarliestOffsets(
        topic,
        addPartitions = true,
        failOnDataLoss = failOnDataLoss,
        "subscribePattern" -> s"$topicPrefix-.*")
    }

    test(s"subscribing topic by pattern from specific offsets (failOnDataLoss: $failOnDataLoss)") {
      val topicPrefix = newTopic()
      val topic = topicPrefix + "-suffix"
      testFromSpecificOffsets(
        topic,
        failOnDataLoss = failOnDataLoss,
        "subscribePattern" -> s"$topicPrefix-.*")
    }
  }

  test("bad source options") {
    def testBadOptions(options: (String, String)*)(expectedMsgs: String*): Unit = {
      val ex = intercept[IllegalArgumentException] {
        val reader = spark
          .readStream
          .format("kafka")
        options.foreach { case (k, v) => reader.option(k, v) }
        reader.load()
      }
      expectedMsgs.foreach { m =>
        assert(ex.getMessage.toLowerCase(Locale.ROOT).contains(m.toLowerCase(Locale.ROOT)))
      }
    }

    // Specifying an ending offset
    testBadOptions("endingOffsets" -> "latest")("Ending offset not valid in streaming queries")

    // No strategy specified
    testBadOptions()("options must be specified", "subscribe", "subscribePattern")

    // Multiple strategies specified
    testBadOptions("subscribe" -> "t", "subscribePattern" -> "t.*")(
      "only one", "options can be specified")

    testBadOptions("subscribe" -> "t", "assign" -> """{"a":[0]}""")(
      "only one", "options can be specified")

    testBadOptions("assign" -> "")("no topicpartitions to assign")
    testBadOptions("subscribe" -> "")("no topics to subscribe")
    testBadOptions("subscribePattern" -> "")("pattern to subscribe is empty")
  }

  test("unsupported kafka configs") {
    def testUnsupportedConfig(key: String, value: String = "someValue"): Unit = {
      val ex = intercept[IllegalArgumentException] {
        val reader = spark
          .readStream
          .format("kafka")
          .option("subscribe", "topic")
          .option("kafka.bootstrap.servers", "somehost")
          .option(s"$key", value)
        reader.load()
      }
      assert(ex.getMessage.toLowerCase(Locale.ROOT).contains("not supported"))
    }

    testUnsupportedConfig("kafka.group.id")
    testUnsupportedConfig("kafka.auto.offset.reset")
    testUnsupportedConfig("kafka.enable.auto.commit")
    testUnsupportedConfig("kafka.interceptor.classes")
    testUnsupportedConfig("kafka.key.deserializer")
    testUnsupportedConfig("kafka.value.deserializer")

    testUnsupportedConfig("kafka.auto.offset.reset", "none")
    testUnsupportedConfig("kafka.auto.offset.reset", "someValue")
    testUnsupportedConfig("kafka.auto.offset.reset", "earliest")
    testUnsupportedConfig("kafka.auto.offset.reset", "latest")
  }

  test("get offsets from case insensitive parameters") {
    for ((optionKey, optionValue, answer) <- Seq(
      (STARTING_OFFSETS_OPTION_KEY, "earLiEst", EarliestOffsetRangeLimit),
      (ENDING_OFFSETS_OPTION_KEY, "laTest", LatestOffsetRangeLimit),
      (STARTING_OFFSETS_OPTION_KEY, """{"topic-A":{"0":23}}""",
        SpecificOffsetRangeLimit(Map(new TopicPartition("topic-A", 0) -> 23))))) {
      val offset = getKafkaOffsetRangeLimit(Map(optionKey -> optionValue), optionKey, answer)
      assert(offset === answer)
    }

    for ((optionKey, answer) <- Seq(
      (STARTING_OFFSETS_OPTION_KEY, EarliestOffsetRangeLimit),
      (ENDING_OFFSETS_OPTION_KEY, LatestOffsetRangeLimit))) {
      val offset = getKafkaOffsetRangeLimit(Map.empty, optionKey, answer)
      assert(offset === answer)
    }
  }

  private def assignString(topic: String, partitions: Iterable[Int]): String = {
    JsonUtils.partitions(partitions.map(p => new TopicPartition(topic, p)))
  }

  private def testFromSpecificOffsets(
      topic: String,
      failOnDataLoss: Boolean,
      options: (String, String)*): Unit = {
    val partitionOffsets = Map(
      new TopicPartition(topic, 0) -> -2L,
      new TopicPartition(topic, 1) -> -1L,
      new TopicPartition(topic, 2) -> 0L,
      new TopicPartition(topic, 3) -> 1L,
      new TopicPartition(topic, 4) -> 2L
    )
    val startingOffsets = JsonUtils.partitionOffsets(partitionOffsets)

    testUtils.createTopic(topic, partitions = 5)
    // part 0 starts at earliest, these should all be seen
    testUtils.sendMessages(topic, Array(-20, -21, -22).map(_.toString), Some(0))
    // part 1 starts at latest, these should all be skipped
    testUtils.sendMessages(topic, Array(-10, -11, -12).map(_.toString), Some(1))
    // part 2 starts at 0, these should all be seen
    testUtils.sendMessages(topic, Array(0, 1, 2).map(_.toString), Some(2))
    // part 3 starts at 1, first should be skipped
    testUtils.sendMessages(topic, Array(10, 11, 12).map(_.toString), Some(3))
    // part 4 starts at 2, first and second should be skipped
    testUtils.sendMessages(topic, Array(20, 21, 22).map(_.toString), Some(4))
    require(testUtils.getLatestOffsets(Set(topic)).size === 5)

    val reader = spark
      .readStream
      .format("kafka")
      .option("startingOffsets", startingOffsets)
      .option("kafka.bootstrap.servers", testUtils.brokerAddress)
      .option("kafka.metadata.max.age.ms", "1")
      .option("failOnDataLoss", failOnDataLoss.toString)
    options.foreach { case (k, v) => reader.option(k, v) }
    val kafka = reader.load()
      .selectExpr("CAST(key AS STRING)", "CAST(value AS STRING)")
      .as[(String, String)]
    val mapped: org.apache.spark.sql.Dataset[_] = kafka.map(kv => kv._2.toInt)

    testStream(mapped)(
      makeSureGetOffsetCalled,
      Execute { q =>
        // wait to reach the last offset in every partition
        q.awaitOffset(0, KafkaSourceOffset(partitionOffsets.mapValues(_ => 3L)))
      },
      CheckAnswer(-20, -21, -22, 0, 1, 2, 11, 12, 22),
      StopStream,
      StartStream(),
      CheckAnswer(-20, -21, -22, 0, 1, 2, 11, 12, 22), // Should get the data back on recovery
      AddKafkaData(Set(topic), 30, 31, 32, 33, 34)(ensureDataInMultiplePartition = true),
      CheckAnswer(-20, -21, -22, 0, 1, 2, 11, 12, 22, 30, 31, 32, 33, 34),
      StopStream
    )
  }

  test("Kafka column types") {
    val now = System.currentTimeMillis()
    val topic = newTopic()
    testUtils.createTopic(newTopic(), partitions = 1)
    testUtils.sendMessages(topic, Array(1).map(_.toString))

    val kafka = spark
      .readStream
      .format("kafka")
      .option("kafka.bootstrap.servers", testUtils.brokerAddress)
      .option("kafka.metadata.max.age.ms", "1")
      .option("startingOffsets", s"earliest")
      .option("subscribe", topic)
      .load()

    val query = kafka
      .writeStream
      .format("memory")
      .queryName("kafkaColumnTypes")
      .trigger(defaultTrigger)
      .start()
<<<<<<< HEAD
    eventually(timeout(streamingTimeout)) {
      assert(spark.table("kafkaColumnTypes").count == 1,
        s"Unexpected results: ${spark.table("kafkaColumnTypes").collectAsList()}")
    }
    val row = spark.table("kafkaColumnTypes").head()
=======
    var rows: Array[Row] = Array()
    eventually(timeout(streamingTimeout)) {
      rows = spark.table("kafkaColumnTypes").collect()
      assert(rows.length === 1, s"Unexpected results: ${rows.toList}")
    }
    val row = rows(0)
>>>>>>> 16670578
    assert(row.getAs[Array[Byte]]("key") === null, s"Unexpected results: $row")
    assert(row.getAs[Array[Byte]]("value") === "1".getBytes(UTF_8), s"Unexpected results: $row")
    assert(row.getAs[String]("topic") === topic, s"Unexpected results: $row")
    assert(row.getAs[Int]("partition") === 0, s"Unexpected results: $row")
    assert(row.getAs[Long]("offset") === 0L, s"Unexpected results: $row")
    // We cannot check the exact timestamp as it's the time that messages were inserted by the
    // producer. So here we just use a low bound to make sure the internal conversion works.
    assert(row.getAs[java.sql.Timestamp]("timestamp").getTime >= now, s"Unexpected results: $row")
    assert(row.getAs[Int]("timestampType") === 0, s"Unexpected results: $row")
    query.stop()
  }

  private def testFromLatestOffsets(
      topic: String,
      addPartitions: Boolean,
      failOnDataLoss: Boolean,
      options: (String, String)*): Unit = {
    testUtils.createTopic(topic, partitions = 5)
    testUtils.sendMessages(topic, Array("-1"))
    require(testUtils.getLatestOffsets(Set(topic)).size === 5)

    val reader = spark
      .readStream
      .format("kafka")
      .option("startingOffsets", s"latest")
      .option("kafka.bootstrap.servers", testUtils.brokerAddress)
      .option("kafka.metadata.max.age.ms", "1")
      .option("failOnDataLoss", failOnDataLoss.toString)
    options.foreach { case (k, v) => reader.option(k, v) }
    val kafka = reader.load()
      .selectExpr("CAST(key AS STRING)", "CAST(value AS STRING)")
      .as[(String, String)]
    val mapped = kafka.map(kv => kv._2.toInt + 1)

    testStream(mapped)(
      makeSureGetOffsetCalled,
      AddKafkaData(Set(topic), 1, 2, 3),
      CheckAnswer(2, 3, 4),
      StopStream,
      StartStream(),
      CheckAnswer(2, 3, 4), // Should get the data back on recovery
      StopStream,
      AddKafkaData(Set(topic), 4, 5, 6), // Add data when stream is stopped
      StartStream(),
      CheckAnswer(2, 3, 4, 5, 6, 7), // Should get the added data
      AddKafkaData(Set(topic), 7, 8),
      CheckAnswer(2, 3, 4, 5, 6, 7, 8, 9),
      AssertOnQuery("Add partitions") { query: StreamExecution =>
        if (addPartitions) setTopicPartitions(topic, 10, query)
        true
      },
      AddKafkaData(Set(topic), 9, 10, 11, 12, 13, 14, 15, 16),
      CheckAnswer(2, 3, 4, 5, 6, 7, 8, 9, 10, 11, 12, 13, 14, 15, 16, 17)
    )
  }

  private def testFromEarliestOffsets(
      topic: String,
      addPartitions: Boolean,
      failOnDataLoss: Boolean,
      options: (String, String)*): Unit = {
    testUtils.createTopic(topic, partitions = 5)
    testUtils.sendMessages(topic, (1 to 3).map { _.toString }.toArray)
    require(testUtils.getLatestOffsets(Set(topic)).size === 5)

    val reader = spark.readStream
    reader
      .format(classOf[KafkaSourceProvider].getCanonicalName.stripSuffix("$"))
      .option("startingOffsets", s"earliest")
      .option("kafka.bootstrap.servers", testUtils.brokerAddress)
      .option("kafka.metadata.max.age.ms", "1")
      .option("failOnDataLoss", failOnDataLoss.toString)
    options.foreach { case (k, v) => reader.option(k, v) }
    val kafka = reader.load()
      .selectExpr("CAST(key AS STRING)", "CAST(value AS STRING)")
      .as[(String, String)]
    val mapped = kafka.map(kv => kv._2.toInt + 1)

    testStream(mapped)(
      AddKafkaData(Set(topic), 4, 5, 6), // Add data when stream is stopped
      CheckAnswer(2, 3, 4, 5, 6, 7),
      StopStream,
      StartStream(),
      CheckAnswer(2, 3, 4, 5, 6, 7),
      StopStream,
      AddKafkaData(Set(topic), 7, 8),
      StartStream(),
      CheckAnswer(2, 3, 4, 5, 6, 7, 8, 9),
      AssertOnQuery("Add partitions") { query: StreamExecution =>
        if (addPartitions) setTopicPartitions(topic, 10, query)
        true
      },
      AddKafkaData(Set(topic), 9, 10, 11, 12, 13, 14, 15, 16),
      CheckAnswer(2, 3, 4, 5, 6, 7, 8, 9, 10, 11, 12, 13, 14, 15, 16, 17)
    )
  }
}

object KafkaSourceSuite {
  @volatile var globalTestUtils: KafkaTestUtils = _
  val collectedData = new ConcurrentLinkedQueue[Any]()
}


class KafkaSourceStressSuite extends KafkaSourceTest {

  import testImplicits._

  val topicId = new AtomicInteger(1)

  @volatile var topics: Seq[String] = (1 to 5).map(_ => newStressTopic)

  def newStressTopic: String = s"stress${topicId.getAndIncrement()}"

  private def nextInt(start: Int, end: Int): Int = {
    start + Random.nextInt(start + end - 1)
  }

  test("stress test with multiple topics and partitions")  {
    topics.foreach { topic =>
      testUtils.createTopic(topic, partitions = nextInt(1, 6))
      testUtils.sendMessages(topic, (101 to 105).map { _.toString }.toArray)
    }

    // Create Kafka source that reads from latest offset
    val kafka =
      spark.readStream
        .format(classOf[KafkaSourceProvider].getCanonicalName.stripSuffix("$"))
        .option("kafka.bootstrap.servers", testUtils.brokerAddress)
        .option("kafka.metadata.max.age.ms", "1")
        .option("subscribePattern", "stress.*")
        .option("failOnDataLoss", "false")
        .load()
        .selectExpr("CAST(key AS STRING)", "CAST(value AS STRING)")
        .as[(String, String)]

    val mapped = kafka.map(kv => kv._2.toInt + 1)

    runStressTest(
      mapped,
      Seq(makeSureGetOffsetCalled),
      (d, running) => {
        Random.nextInt(5) match {
          case 0 => // Add a new topic
            topics = topics ++ Seq(newStressTopic)
            AddKafkaData(topics.toSet, d: _*)(message = s"Add topic $newStressTopic",
              topicAction = (topic, partition) => {
                if (partition.isEmpty) {
                  testUtils.createTopic(topic, partitions = nextInt(1, 6))
                }
              })
          case 1 if running =>
            // Only delete a topic when the query is running. Otherwise, we may lost data and
            // cannot check the correctness.
            val deletedTopic = topics(Random.nextInt(topics.size))
            if (deletedTopic != topics.head) {
              topics = topics.filterNot(_ == deletedTopic)
            }
            AddKafkaData(topics.toSet, d: _*)(message = s"Delete topic $deletedTopic",
              topicAction = (topic, partition) => {
                // Never remove the first topic to make sure we have at least one topic
                if (topic == deletedTopic && deletedTopic != topics.head) {
                  testUtils.deleteTopic(deletedTopic)
                }
              })
          case 2 => // Add new partitions
            AddKafkaData(topics.toSet, d: _*)(message = "Add partition",
              topicAction = (topic, partition) => {
                testUtils.addPartitions(topic, partition.get + nextInt(1, 6))
              })
          case _ => // Just add new data
            AddKafkaData(topics.toSet, d: _*)
        }
      },
      iterations = 50)
  }
}

class KafkaSourceStressForDontFailOnDataLossSuite extends StreamTest with SharedSQLContext {

  import testImplicits._

  private var testUtils: KafkaTestUtils = _

  private val topicId = new AtomicInteger(0)

  private def newTopic(): String = s"failOnDataLoss-${topicId.getAndIncrement()}"

  override def createSparkSession(): TestSparkSession = {
    // Set maxRetries to 3 to handle NPE from `poll` when deleting a topic
    new TestSparkSession(new SparkContext("local[2,3]", "test-sql-context", sparkConf))
  }

  override def beforeAll(): Unit = {
    super.beforeAll()
    testUtils = new KafkaTestUtils {
      override def brokerConfiguration: Properties = {
        val props = super.brokerConfiguration
        // Try to make Kafka clean up messages as fast as possible. However, there is a hard-code
        // 30 seconds delay (kafka.log.LogManager.InitialTaskDelayMs) so this test should run at
        // least 30 seconds.
        props.put("log.cleaner.backoff.ms", "100")
        props.put("log.segment.bytes", "40")
        props.put("log.retention.bytes", "40")
        props.put("log.retention.check.interval.ms", "100")
        props.put("delete.retention.ms", "10")
        props.put("log.flush.scheduler.interval.ms", "10")
        props
      }
    }
    testUtils.setup()
  }

  override def afterAll(): Unit = {
    if (testUtils != null) {
      testUtils.teardown()
      testUtils = null
      super.afterAll()
    }
  }

  protected def startStream(ds: Dataset[Int]) = {
    ds.writeStream.foreach(new ForeachWriter[Int] {

      override def open(partitionId: Long, version: Long): Boolean = {
        true
      }

      override def process(value: Int): Unit = {
        // Slow down the processing speed so that messages may be aged out.
        Thread.sleep(Random.nextInt(500))
      }

      override def close(errorOrNull: Throwable): Unit = {
      }
    }).start()
  }

  test("stress test for failOnDataLoss=false") {
    val reader = spark
      .readStream
      .format("kafka")
      .option("kafka.bootstrap.servers", testUtils.brokerAddress)
      .option("kafka.metadata.max.age.ms", "1")
      .option("subscribePattern", "failOnDataLoss.*")
      .option("startingOffsets", "earliest")
      .option("failOnDataLoss", "false")
      .option("fetchOffset.retryIntervalMs", "3000")
    val kafka = reader.load()
      .selectExpr("CAST(key AS STRING)", "CAST(value AS STRING)")
      .as[(String, String)]
    val query = startStream(kafka.map(kv => kv._2.toInt))

    val testTime = 1.minutes
    val startTime = System.currentTimeMillis()
    // Track the current existing topics
    val topics = mutable.ArrayBuffer[String]()
    // Track topics that have been deleted
    val deletedTopics = mutable.Set[String]()
    while (System.currentTimeMillis() - testTime.toMillis < startTime) {
      Random.nextInt(10) match {
        case 0 => // Create a new topic
          val topic = newTopic()
          topics += topic
          // As pushing messages into Kafka updates Zookeeper asynchronously, there is a small
          // chance that a topic will be recreated after deletion due to the asynchronous update.
          // Hence, always overwrite to handle this race condition.
          testUtils.createTopic(topic, partitions = 1, overwrite = true)
          logInfo(s"Create topic $topic")
        case 1 if topics.nonEmpty => // Delete an existing topic
          val topic = topics.remove(Random.nextInt(topics.size))
          testUtils.deleteTopic(topic)
          logInfo(s"Delete topic $topic")
          deletedTopics += topic
        case 2 if deletedTopics.nonEmpty => // Recreate a topic that was deleted.
          val topic = deletedTopics.toSeq(Random.nextInt(deletedTopics.size))
          deletedTopics -= topic
          topics += topic
          // As pushing messages into Kafka updates Zookeeper asynchronously, there is a small
          // chance that a topic will be recreated after deletion due to the asynchronous update.
          // Hence, always overwrite to handle this race condition.
          testUtils.createTopic(topic, partitions = 1, overwrite = true)
          logInfo(s"Create topic $topic")
        case 3 =>
          Thread.sleep(1000)
        case _ => // Push random messages
          for (topic <- topics) {
            val size = Random.nextInt(10)
            for (_ <- 0 until size) {
              testUtils.sendMessages(topic, Array(Random.nextInt(10).toString))
            }
          }
      }
      // `failOnDataLoss` is `false`, we should not fail the query
      if (query.exception.nonEmpty) {
        throw query.exception.get
      }
    }

    query.stop()
    // `failOnDataLoss` is `false`, we should not fail the query
    if (query.exception.nonEmpty) {
      throw query.exception.get
    }
  }
}<|MERGE_RESOLUTION|>--- conflicted
+++ resolved
@@ -811,20 +811,11 @@
       .queryName("kafkaColumnTypes")
       .trigger(defaultTrigger)
       .start()
-<<<<<<< HEAD
     eventually(timeout(streamingTimeout)) {
       assert(spark.table("kafkaColumnTypes").count == 1,
         s"Unexpected results: ${spark.table("kafkaColumnTypes").collectAsList()}")
     }
     val row = spark.table("kafkaColumnTypes").head()
-=======
-    var rows: Array[Row] = Array()
-    eventually(timeout(streamingTimeout)) {
-      rows = spark.table("kafkaColumnTypes").collect()
-      assert(rows.length === 1, s"Unexpected results: ${rows.toList}")
-    }
-    val row = rows(0)
->>>>>>> 16670578
     assert(row.getAs[Array[Byte]]("key") === null, s"Unexpected results: $row")
     assert(row.getAs[Array[Byte]]("value") === "1".getBytes(UTF_8), s"Unexpected results: $row")
     assert(row.getAs[String]("topic") === topic, s"Unexpected results: $row")
