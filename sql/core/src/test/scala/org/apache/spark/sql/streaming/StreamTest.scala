/*
 * Licensed to the Apache Software Foundation (ASF) under one or more
 * contributor license agreements.  See the NOTICE file distributed with
 * this work for additional information regarding copyright ownership.
 * The ASF licenses this file to You under the Apache License, Version 2.0
 * (the "License"); you may not use this file except in compliance with
 * the License.  You may obtain a copy of the License at
 *
 *    http://www.apache.org/licenses/LICENSE-2.0
 *
 * Unless required by applicable law or agreed to in writing, software
 * distributed under the License is distributed on an "AS IS" BASIS,
 * WITHOUT WARRANTIES OR CONDITIONS OF ANY KIND, either express or implied.
 * See the License for the specific language governing permissions and
 * limitations under the License.
 */

package org.apache.spark.sql.streaming

import java.lang.Thread.UncaughtExceptionHandler

import scala.collection.mutable
import scala.collection.mutable.ArrayBuffer
import scala.language.experimental.macros
import scala.reflect.ClassTag
import scala.util.Random
import scala.util.control.NonFatal

import org.scalatest.{Assertions, BeforeAndAfterAll}
import org.scalatest.concurrent.{Eventually, Signaler, ThreadSignaler, TimeLimits}
import org.scalatest.concurrent.PatienceConfiguration.Timeout
import org.scalatest.exceptions.TestFailedDueToTimeoutException
import org.scalatest.time.Span
import org.scalatest.time.SpanSugar._

import org.apache.spark.SparkEnv
import org.apache.spark.sql.{Dataset, Encoder, QueryTest, Row}
import org.apache.spark.sql.catalyst.encoders.{encoderFor, ExpressionEncoder, RowEncoder}
import org.apache.spark.sql.catalyst.plans.logical.LogicalPlan
import org.apache.spark.sql.catalyst.util._
import org.apache.spark.sql.execution.datasources.v2.StreamingDataSourceV2Relation
import org.apache.spark.sql.execution.streaming._
import org.apache.spark.sql.execution.streaming.continuous.{ContinuousExecution, EpochCoordinatorRef, IncrementAndGetEpoch}
import org.apache.spark.sql.execution.streaming.sources.MemorySinkV2
import org.apache.spark.sql.execution.streaming.state.StateStore
import org.apache.spark.sql.streaming.StreamingQueryListener._
import org.apache.spark.sql.test.SharedSQLContext
import org.apache.spark.util.{Clock, SystemClock, Utils}

/**
 * A framework for implementing tests for streaming queries and sources.
 *
 * A test consists of a set of steps (expressed as a `StreamAction`) that are executed in order,
 * blocking as necessary to let the stream catch up.  For example, the following adds some data to
 * a stream, blocking until it can verify that the correct values are eventually produced.
 *
 * {{{
 *  val inputData = MemoryStream[Int]
 *  val mapped = inputData.toDS().map(_ + 1)
 *
 *  testStream(mapped)(
 *    AddData(inputData, 1, 2, 3),
 *    CheckAnswer(2, 3, 4))
 * }}}
 *
 * Note that while we do sleep to allow the other thread to progress without spinning,
 * `StreamAction` checks should not depend on the amount of time spent sleeping.  Instead they
 * should check the actual progress of the stream before verifying the required test condition.
 *
 * Currently it is assumed that all streaming queries will eventually complete in 10 seconds to
 * avoid hanging forever in the case of failures. However, individual suites can change this
 * by overriding `streamingTimeout`.
 */
trait StreamTest extends QueryTest with SharedSQLContext with TimeLimits with BeforeAndAfterAll {

  // Necessary to make ScalaTest 3.x interrupt a thread on the JVM like ScalaTest 2.2.x
  implicit val defaultSignaler: Signaler = ThreadSignaler

  override def afterAll(): Unit = {
    super.afterAll()
    StateStore.stop() // stop the state store maintenance thread and unload store providers
  }

  protected val defaultTrigger = Trigger.ProcessingTime(0)
  protected val defaultUseV2Sink = false

  /** How long to wait for an active stream to catch up when checking a result. */
  val streamingTimeout = 10.seconds

  /** A trait for actions that can be performed while testing a streaming DataFrame. */
  trait StreamAction

  /** A trait to mark actions that require the stream to be actively running. */
  trait StreamMustBeRunning

  /**
   * Adds the given data to the stream. Subsequent check answers will block until this data has
   * been processed.
   */
  object AddData {
    def apply[A](source: MemoryStream[A], data: A*): AddDataMemory[A] =
      AddDataMemory(source, data)
  }

  /** A trait that can be extended when testing a source. */
  trait AddData extends StreamAction {
    /**
     * Called to adding the data to a source. It should find the source to add data to from
     * the active query, and then return the source object the data was added, as well as the
     * offset of added data.
     */
    def addData(query: Option[StreamExecution]): (BaseStreamingSource, Offset)

    def addAllData(query: Option[StreamExecution]): Seq[(BaseStreamingSource, Offset)] = {
      Seq(addData(query))
    }
  }

  /** A trait that can be extended when testing a source. */
  trait ExternalAction extends StreamAction {
    def runAction(): Unit
  }

  case class AddDataMemory[A](source: MemoryStream[A], data: Seq[A]) extends AddData {
    override def toString: String = s"AddData to $source: ${data.mkString(",")}"

    override def addData(query: Option[StreamExecution]): (BaseStreamingSource, Offset) = {
      (source, source.addData(data))
    }
  }

  /**
   * Checks to make sure that the current data stored in the sink matches the `expectedAnswer`.
   * This operation automatically blocks until all added data has been processed.
   */
  object CheckAnswer {
    def apply[A : Encoder](data: A*): CheckAnswerRows = {
      val encoder = encoderFor[A]
      val toExternalRow = RowEncoder(encoder.schema).resolveAndBind()
      CheckAnswerRows(
        data.map(d => toExternalRow.fromRow(encoder.toRow(d))),
        lastOnly = false,
        isSorted = false)
    }

    def apply(rows: Row*): CheckAnswerRows = CheckAnswerRows(rows, false, false)

    def apply(globalCheckFunction: Seq[Row] => Unit): CheckAnswerRowsByFunc =
      CheckAnswerRowsByFunc(globalCheckFunction, false)
  }

  /**
   * Checks to make sure that the current data stored in the sink matches the `expectedAnswer`.
   * This operation automatically blocks until all added data has been processed.
   */
  object CheckLastBatch {
    def apply[A : Encoder](data: A*): CheckAnswerRows = {
      apply(isSorted = false, data: _*)
    }

    def apply[A: Encoder](isSorted: Boolean, data: A*): CheckAnswerRows = {
      val encoder = encoderFor[A]
      val toExternalRow = RowEncoder(encoder.schema).resolveAndBind()
      CheckAnswerRows(
        data.map(d => toExternalRow.fromRow(encoder.toRow(d))),
        lastOnly = true,
        isSorted = isSorted)
    }

    def apply(rows: Row*): CheckAnswerRows = CheckAnswerRows(rows, true, false)

    def apply(globalCheckFunction: Seq[Row] => Unit): CheckAnswerRowsByFunc =
      CheckAnswerRowsByFunc(globalCheckFunction, true)
  }

  case class CheckAnswerRows(expectedAnswer: Seq[Row], lastOnly: Boolean, isSorted: Boolean)
      extends StreamAction with StreamMustBeRunning {
    override def toString: String = s"$operatorName: ${expectedAnswer.mkString(",")}"
    private def operatorName = if (lastOnly) "CheckLastBatch" else "CheckAnswer"
  }

  case class CheckAnswerRowsContains(expectedAnswer: Seq[Row], lastOnly: Boolean = false)
    extends StreamAction with StreamMustBeRunning {
    override def toString: String = s"$operatorName: ${expectedAnswer.mkString(",")}"
    private def operatorName = if (lastOnly) "CheckLastBatch" else "CheckAnswer"
  }

  case class CheckAnswerRowsByFunc(
      globalCheckFunction: Seq[Row] => Unit,
      lastOnly: Boolean) extends StreamAction with StreamMustBeRunning {
    override def toString: String = s"$operatorName"
    private def operatorName = if (lastOnly) "CheckLastBatchByFunc" else "CheckAnswerByFunc"
  }

  /** Stops the stream. It must currently be running. */
  case object StopStream extends StreamAction with StreamMustBeRunning

  /** Starts the stream, resuming if data has already been processed. It must not be running. */
  case class StartStream(
      trigger: Trigger = defaultTrigger,
      triggerClock: Clock = new SystemClock,
      additionalConfs: Map[String, String] = Map.empty,
      checkpointLocation: String = null)
    extends StreamAction

  /** Advance the trigger clock's time manually. */
  case class AdvanceManualClock(timeToAdd: Long) extends StreamAction

  /**
   * Signals that a failure is expected and should not kill the test.
   *
   * @param isFatalError if this is a fatal error. If so, the error should also be caught by
   *                     UncaughtExceptionHandler.
   * @param assertFailure a function to verify the error.
   */
  case class ExpectFailure[T <: Throwable : ClassTag](
      assertFailure: Throwable => Unit = _ => {},
      isFatalError: Boolean = false) extends StreamAction {
    val causeClass: Class[T] = implicitly[ClassTag[T]].runtimeClass.asInstanceOf[Class[T]]
    override def toString(): String =
      s"ExpectFailure[${causeClass.getName}, isFatalError: $isFatalError]"
  }

  /** Assert that a body is true */
  class Assert(condition: => Boolean, val message: String = "") extends StreamAction {
    def run(): Unit = { Assertions.assert(condition) }
    override def toString: String = s"Assert(<condition>, $message)"
  }

  object Assert {
    def apply(condition: => Boolean, message: String = ""): Assert = new Assert(condition, message)
    def apply(message: String)(body: => Unit): Assert = new Assert( { body; true }, message)
    def apply(body: => Unit): Assert = new Assert( { body; true }, "")
  }

  /** Assert that a condition on the active query is true */
  class AssertOnQuery(val condition: StreamExecution => Boolean, val message: String)
    extends StreamAction {
    override def toString: String = s"AssertOnQuery(<condition>, $message)"
  }

  object AssertOnQuery {
    def apply(condition: StreamExecution => Boolean, message: String = ""): AssertOnQuery = {
      new AssertOnQuery(condition, message)
    }

    def apply(message: String)(condition: StreamExecution => Boolean): AssertOnQuery = {
      new AssertOnQuery(condition, message)
    }
  }

  /** Execute arbitrary code */
  object Execute {
    def apply(func: StreamExecution => Any): AssertOnQuery =
      AssertOnQuery(query => { func(query); true })
  }

  object AwaitEpoch {
    def apply(epoch: Long): AssertOnQuery =
      Execute {
        case s: ContinuousExecution => s.awaitEpoch(epoch)
        case _ => throw new IllegalStateException("microbatch cannot await epoch")
      }
  }

  object IncrementEpoch {
    def apply(): AssertOnQuery =
      Execute {
        case s: ContinuousExecution =>
          val newEpoch = EpochCoordinatorRef.get(s.currentEpochCoordinatorId, SparkEnv.get)
            .askSync[Long](IncrementAndGetEpoch)
          s.awaitEpoch(newEpoch - 1)
        case _ => throw new IllegalStateException("microbatch cannot increment epoch")
      }
  }

  /**
   * Executes the specified actions on the given streaming DataFrame and provides helpful
   * error messages in the case of failures or incorrect answers.
   *
   * Note that if the stream is not explicitly started before an action that requires it to be
   * running then it will be automatically started before performing any other actions.
   */
  def testStream(
      _stream: Dataset[_],
      outputMode: OutputMode = OutputMode.Append,
      useV2Sink: Boolean = defaultUseV2Sink)(actions: StreamAction*): Unit = synchronized {
    import org.apache.spark.sql.streaming.util.StreamManualClock

    // `synchronized` is added to prevent the user from calling multiple `testStream`s concurrently
    // because this method assumes there is only one active query in its `StreamingQueryListener`
    // and it may not work correctly when multiple `testStream`s run concurrently.

    val stream = _stream.toDF()
    val sparkSession = stream.sparkSession  // use the session in DF, not the default session
    var pos = 0
    var currentStream: StreamExecution = null
    var lastStream: StreamExecution = null
    val awaiting = new mutable.HashMap[Int, Offset]() // source index -> offset to wait for
    val sink = if (useV2Sink) new MemorySinkV2 else new MemorySink(stream.schema, outputMode)
    val resetConfValues = mutable.Map[String, Option[String]]()

    @volatile
    var streamThreadDeathCause: Throwable = null
    // Set UncaughtExceptionHandler in `onQueryStarted` so that we can ensure catching fatal errors
    // during query initialization.
    val listener = new StreamingQueryListener {
      override def onQueryStarted(event: QueryStartedEvent): Unit = {
        // Note: this assumes there is only one query active in the `testStream` method.
        Thread.currentThread.setUncaughtExceptionHandler(new UncaughtExceptionHandler {
          override def uncaughtException(t: Thread, e: Throwable): Unit = {
            streamThreadDeathCause = e
          }
        })
      }

      override def onQueryProgress(event: QueryProgressEvent): Unit = {}
      override def onQueryTerminated(event: QueryTerminatedEvent): Unit = {}
    }
    sparkSession.streams.addListener(listener)

    // If the test doesn't manually start the stream, we do it automatically at the beginning.
    val startedManually =
      actions.takeWhile(!_.isInstanceOf[StreamMustBeRunning]).exists(_.isInstanceOf[StartStream])
    val startedTest = if (startedManually) actions else StartStream() +: actions

    def testActions = actions.zipWithIndex.map {
      case (a, i) =>
        if ((pos == i && startedManually) || (pos == (i + 1) && !startedManually)) {
          "=> " + a.toString
        } else {
          "   " + a.toString
        }
    }.mkString("\n")

    def currentOffsets =
      if (currentStream != null) currentStream.committedOffsets.toString else "not started"

    def threadState =
      if (currentStream != null && currentStream.queryExecutionThread.isAlive) "alive" else "dead"

    def threadStackTrace =
      if (currentStream != null && currentStream.queryExecutionThread.isAlive) {
        s"Thread stack trace: ${currentStream.queryExecutionThread.getStackTrace.mkString("\n")}"
      } else {
        ""
      }

    def testState = {
      val sinkDebugString = sink match {
        case s: MemorySink => s.toDebugString
        case s: MemorySinkV2 => s.toDebugString
      }
      s"""
         |== Progress ==
         |$testActions
         |
         |== Stream ==
         |Output Mode: $outputMode
         |Stream state: $currentOffsets
         |Thread state: $threadState
         |$threadStackTrace
         |${if (streamThreadDeathCause != null) stackTraceToString(streamThreadDeathCause) else ""}
         |
         |== Sink ==
         |$sinkDebugString
         |
         |
         |== Plan ==
         |${if (currentStream != null) currentStream.lastExecution else ""}
         """.stripMargin
    }

    def verify(condition: => Boolean, message: String): Unit = {
      if (!condition) {
        failTest(message)
      }
    }

    def eventually[T](message: String)(func: => T): T = {
      try {
        Eventually.eventually(Timeout(streamingTimeout)) {
          func
        }
      } catch {
        case NonFatal(e) =>
          failTest(message, e)
      }
    }

    def failTest(message: String, cause: Throwable = null) = {

      // Recursively pretty print a exception with truncated stacktrace and internal cause
      def exceptionToString(e: Throwable, prefix: String = ""): String = {
        val base = s"$prefix${e.getMessage}" +
          e.getStackTrace.take(10).mkString(s"\n$prefix", s"\n$prefix\t", "\n")
        if (e.getCause != null) {
          base + s"\n$prefix\tCaused by: " + exceptionToString(e.getCause, s"$prefix\t")
        } else {
          base
        }
      }
      val c = Option(cause).map(exceptionToString(_))
      val m = if (message != null && message.size > 0) Some(message) else None
      fail(
        s"""
           |${(m ++ c).mkString(": ")}
           |$testState
         """.stripMargin)
    }

    def fetchStreamAnswer(currentStream: StreamExecution, lastOnly: Boolean) = {
      verify(currentStream != null, "stream not running")

      // Block until all data added has been processed for all the source
      awaiting.foreach { case (sourceIndex, offset) =>
        failAfter(streamingTimeout) {
          currentStream.awaitOffset(sourceIndex, offset)
        }
      }

      val (latestBatchData, allData) = sink match {
        case s: MemorySink => (s.latestBatchData, s.allData)
        case s: MemorySinkV2 => (s.latestBatchData, s.allData)
      }
      try if (lastOnly) latestBatchData else allData catch {
        case e: Exception =>
          failTest("Exception while getting data from sink", e)
      }
    }

    var manualClockExpectedTime = -1L
    val defaultCheckpointLocation =
      Utils.createTempDir(namePrefix = "streaming.metadata").getCanonicalPath
    try {
      val actionIterator = startedTest.iterator.buffered
      while (actionIterator.hasNext) {
        // Synchronize sequential addDataMemory actions.
        val addDataMemoryActions = ArrayBuffer[AddDataMemory[_]]()
        while (actionIterator.hasNext && actionIterator.head.isInstanceOf[AddDataMemory[_]]) {
          addDataMemoryActions.append(actionIterator.next().asInstanceOf[AddDataMemory[_]])
        }
        if (addDataMemoryActions.nonEmpty) {
          val synchronizeAll = addDataMemoryActions
            .map(t => t.source.synchronized[Unit] _)
            .reduce(_.compose(_))
          synchronizeAll {
            addDataMemoryActions.foreach(handleAction)
          }
        } else {
          handleAction(actionIterator.next())
        }
      }
      def handleAction: StreamAction => Unit = { action =>
        logInfo(s"Processing test stream action: $action")
        action match {
          case StartStream(trigger, triggerClock, additionalConfs, checkpointLocation) =>
            verify(currentStream == null, "stream already running")
            verify(triggerClock.isInstanceOf[SystemClock]
              || triggerClock.isInstanceOf[StreamManualClock],
              "Use either SystemClock or StreamManualClock to start the stream")
            if (triggerClock.isInstanceOf[StreamManualClock]) {
              manualClockExpectedTime = triggerClock.asInstanceOf[StreamManualClock].getTimeMillis()
            }
            val metadataRoot = Option(checkpointLocation).getOrElse(defaultCheckpointLocation)

            additionalConfs.foreach(pair => {
              val value =
                if (sparkSession.conf.contains(pair._1)) {
                  Some(sparkSession.conf.get(pair._1))
                } else None
              resetConfValues(pair._1) = value
              sparkSession.conf.set(pair._1, pair._2)
            })

            lastStream = currentStream
            currentStream =
              sparkSession
                .streams
                .startQuery(
                  None,
                  Some(metadataRoot),
                  stream,
                  Map(),
                  sink,
                  outputMode,
                  trigger = trigger,
                  triggerClock = triggerClock)
                .asInstanceOf[StreamingQueryWrapper]
                .streamingQuery
            // Wait until the initialization finishes, because some tests need to use `logicalPlan`
            // after starting the query.
            try {
              currentStream.awaitInitialization(streamingTimeout.toMillis)
              currentStream match {
                case s: ContinuousExecution => eventually("IncrementalExecution was not created") {
                  assert(s.lastExecution != null)
                }
                case _ =>
              }
            } catch {
              case _: StreamingQueryException =>
                // Ignore the exception. `StopStream` or `ExpectFailure` will catch it as well.
            }

          case AdvanceManualClock(timeToAdd) =>
            verify(currentStream != null,
                   "can not advance manual clock when a stream is not running")
            verify(currentStream.triggerClock.isInstanceOf[StreamManualClock],
                   s"can not advance clock of type ${currentStream.triggerClock.getClass}")
            val clock = currentStream.triggerClock.asInstanceOf[StreamManualClock]
            assert(manualClockExpectedTime >= 0)

            // Make sure we don't advance ManualClock too early. See SPARK-16002.
            eventually("StreamManualClock has not yet entered the waiting state") {
              assert(clock.isStreamWaitingAt(manualClockExpectedTime))
            }

            clock.advance(timeToAdd)
            manualClockExpectedTime += timeToAdd
            verify(clock.getTimeMillis() === manualClockExpectedTime,
              s"Unexpected clock time after updating: " +
                s"expecting $manualClockExpectedTime, current ${clock.getTimeMillis()}")

          case StopStream =>
            verify(currentStream != null, "can not stop a stream that is not running")
            try failAfter(streamingTimeout) {
              currentStream.stop()
              verify(!currentStream.queryExecutionThread.isAlive,
                s"microbatch thread not stopped")
              verify(!currentStream.isActive,
                "query.isActive() is false even after stopping")
              verify(currentStream.exception.isEmpty,
                s"query.exception() is not empty after clean stop: " +
                  currentStream.exception.map(_.toString()).getOrElse(""))
            } catch {
              case _: InterruptedException =>
              case e: org.scalatest.exceptions.TestFailedDueToTimeoutException =>
                failTest(
                  "Timed out while stopping and waiting for microbatchthread to terminate.", e)
              case t: Throwable =>
                failTest("Error while stopping stream", t)
            } finally {
              lastStream = currentStream
              currentStream = null
            }

          case ef: ExpectFailure[_] =>
            verify(currentStream != null, "can not expect failure when stream is not running")
            try failAfter(streamingTimeout) {
              val thrownException = intercept[StreamingQueryException] {
                currentStream.awaitTermination()
              }
              eventually("microbatch thread not stopped after termination with failure") {
                assert(!currentStream.queryExecutionThread.isAlive)
              }
              verify(currentStream.exception === Some(thrownException),
                s"incorrect exception returned by query.exception()")

              val exception = currentStream.exception.get
              verify(exception.cause.getClass === ef.causeClass,
                "incorrect cause in exception returned by query.exception()\n" +
                  s"\tExpected: ${ef.causeClass}\n\tReturned: ${exception.cause.getClass}")
              if (ef.isFatalError) {
                // This is a fatal error, `streamThreadDeathCause` should be set to this error in
                // UncaughtExceptionHandler.
                verify(streamThreadDeathCause != null &&
                  streamThreadDeathCause.getClass === ef.causeClass,
                  "UncaughtExceptionHandler didn't receive the correct error\n" +
                    s"\tExpected: ${ef.causeClass}\n\tReturned: $streamThreadDeathCause")
                streamThreadDeathCause = null
              }
              ef.assertFailure(exception.getCause)
            } catch {
              case _: InterruptedException =>
              case e: org.scalatest.exceptions.TestFailedDueToTimeoutException =>
                failTest("Timed out while waiting for failure", e)
              case t: Throwable =>
                failTest("Error while checking stream failure", t)
            } finally {
              lastStream = currentStream
              currentStream = null
            }

          case a: AssertOnQuery =>
            verify(currentStream != null || lastStream != null,
              "cannot assert when no stream has been started")
            val streamToAssert = Option(currentStream).getOrElse(lastStream)
            try {
              verify(a.condition(streamToAssert), s"Assert on query failed: ${a.message}")
            } catch {
              case NonFatal(e) =>
                failTest(s"Assert on query failed: ${a.message}", e)
            }

          case a: Assert =>
            val streamToAssert = Option(currentStream).getOrElse(lastStream)
            verify({ a.run(); true }, s"Assert failed: ${a.message}")

          case a: AddData =>
            try {

              // If the query is running with manual clock, then wait for the stream execution
              // thread to start waiting for the clock to increment. This is needed so that we
              // are adding data when there is no trigger that is active. This would ensure that
              // the data gets deterministically added to the next batch triggered after the manual
              // clock is incremented in following AdvanceManualClock. This avoid race conditions
              // between the test thread and the stream execution thread in tests using manual
              // clock.
              if (currentStream != null &&
                  currentStream.triggerClock.isInstanceOf[StreamManualClock]) {
                val clock = currentStream.triggerClock.asInstanceOf[StreamManualClock]
                eventually("Error while synchronizing with manual clock before adding data") {
                  if (currentStream.isActive) {
                    assert(clock.isStreamWaitingAt(clock.getTimeMillis()))
                  }
                }
                if (!currentStream.isActive) {
                  failTest("Query terminated while synchronizing with manual clock")
                }
              }
              // Add data
              val queryToUse = Option(currentStream).orElse(Option(lastStream))
<<<<<<< HEAD
              a.addAllData(queryToUse).foreach { tuple =>
                val (source, offset) = tuple

                def findSourceIndex(plan: LogicalPlan): Option[Int] = {
                  plan
                    .collect {
                      case StreamingExecutionRelation(s, _) => s
                      case DataSourceV2Relation(_, r) => r
                    }
                    .zipWithIndex
                    .find(_._1 == source)
                    .map(_._2)
                }
=======
              val (source, offset) = a.addData(queryToUse)

              def findSourceIndex(plan: LogicalPlan): Option[Int] = {
                plan
                  .collect {
                    case StreamingExecutionRelation(s, _) => s
                    case StreamingDataSourceV2Relation(_, r) => r
                  }
                  .zipWithIndex
                  .find(_._1 == source)
                  .map(_._2)
              }
>>>>>>> 83c00876

                // Try to find the index of the source to which data was added. Either get the index
                // from the current active query or the original input logical plan.
                val sourceIndex =
                queryToUse.flatMap { query =>
                  findSourceIndex(query.logicalPlan)
                }.orElse {
                  findSourceIndex(stream.logicalPlan)
                }.orElse {
                  queryToUse.flatMap { q =>
                    findSourceIndex(q.lastExecution.logical)
                  }
                }.getOrElse {
                  throw new IllegalArgumentException(
                    "Could not find index of the source to which data was added")
                }

                // Store the expected offset of added data to wait for it later
                awaiting.put(sourceIndex, offset)
              }
            } catch {
              case NonFatal(e) =>
                failTest("Error adding data", e)
            }

          case e: ExternalAction =>
            e.runAction()

          case CheckAnswerRows(expectedAnswer, lastOnly, isSorted) =>
            val sparkAnswer = fetchStreamAnswer(currentStream, lastOnly)
            QueryTest.sameRows(expectedAnswer, sparkAnswer, isSorted).foreach {
              error => failTest(error)
            }

          case CheckAnswerRowsContains(expectedAnswer, lastOnly) =>
            val sparkAnswer = currentStream match {
              case null => fetchStreamAnswer(lastStream, lastOnly)
              case s => fetchStreamAnswer(s, lastOnly)
            }
            QueryTest.includesRows(expectedAnswer, sparkAnswer).foreach {
              error => failTest(error)
            }

          case CheckAnswerRowsByFunc(globalCheckFunction, lastOnly) =>
            val sparkAnswer = fetchStreamAnswer(currentStream, lastOnly)
            try {
              globalCheckFunction(sparkAnswer)
            } catch {
              case e: Throwable => failTest(e.toString)
            }
        }
        pos += 1
      }
      if (streamThreadDeathCause != null) {
        failTest("Stream Thread Died", streamThreadDeathCause)
      }
    } catch {
      case _: InterruptedException if streamThreadDeathCause != null =>
        failTest("Stream Thread Died", streamThreadDeathCause)
      case e: org.scalatest.exceptions.TestFailedDueToTimeoutException =>
        failTest("Timed out waiting for stream", e)
    } finally {
      if (currentStream != null && currentStream.queryExecutionThread.isAlive) {
        currentStream.stop()
      }

      // Rollback prev configuration values
      resetConfValues.foreach {
        case (key, Some(value)) => sparkSession.conf.set(key, value)
        case (key, None) => sparkSession.conf.unset(key)
      }
      sparkSession.streams.removeListener(listener)
    }
  }


  /**
   * Creates a stress test that randomly starts/stops/adds data/checks the result.
   *
   * @param ds a dataframe that executes + 1 on a stream of integers, returning the result
   * @param addData an add data action that adds the given numbers to the stream, encoding them
   *                as needed
   * @param iterations the iteration number
   */
  def runStressTest(
    ds: Dataset[Int],
    addData: Seq[Int] => StreamAction,
    iterations: Int = 100): Unit = {
    runStressTest(ds, Seq.empty, (data, running) => addData(data), iterations)
  }

  /**
   * Creates a stress test that randomly starts/stops/adds data/checks the result.
   *
   * @param ds a dataframe that executes + 1 on a stream of integers, returning the result
   * @param prepareActions actions need to run before starting the stress test.
   * @param addData an add data action that adds the given numbers to the stream, encoding them
   *                as needed
   * @param iterations the iteration number
   */
  def runStressTest(
      ds: Dataset[Int],
      prepareActions: Seq[StreamAction],
      addData: (Seq[Int], Boolean) => StreamAction,
      iterations: Int): Unit = {
    implicit val intEncoder = ExpressionEncoder[Int]()
    var dataPos = 0
    var running = true
    val actions = new ArrayBuffer[StreamAction]()
    actions ++= prepareActions

    def addCheck() = { actions += CheckAnswer(1 to dataPos: _*) }

    def addRandomData() = {
      val numItems = Random.nextInt(10)
      val data = dataPos until (dataPos + numItems)
      dataPos += numItems
      actions += addData(data, running)
    }

    (1 to iterations).foreach { i =>
      val rand = Random.nextDouble()
      if(!running) {
        rand match {
          case r if r < 0.7 => // AddData
            addRandomData()

          case _ => // StartStream
            actions += StartStream()
            running = true
        }
      } else {
        rand match {
          case r if r < 0.1 =>
            addCheck()

          case r if r < 0.7 => // AddData
            addRandomData()

          case _ => // StopStream
            addCheck()
            actions += StopStream
            running = false
        }
      }
    }
    if(!running) { actions += StartStream() }
    addCheck()
    testStream(ds)(actions: _*)
  }

  object AwaitTerminationTester {

    trait ExpectedBehavior

    /** Expect awaitTermination to not be blocked */
    case object ExpectNotBlocked extends ExpectedBehavior

    /** Expect awaitTermination to get blocked */
    case object ExpectBlocked extends ExpectedBehavior

    /** Expect awaitTermination to throw an exception */
    case class ExpectException[E <: Exception]()(implicit val t: ClassTag[E])
      extends ExpectedBehavior

    private val DEFAULT_TEST_TIMEOUT = 1.second

    def test(
        expectedBehavior: ExpectedBehavior,
        awaitTermFunc: () => Unit,
        testTimeout: Span = DEFAULT_TEST_TIMEOUT
      ): Unit = {

      expectedBehavior match {
        case ExpectNotBlocked =>
          withClue("Got blocked when expected non-blocking.") {
            failAfter(testTimeout) {
              awaitTermFunc()
            }
          }

        case ExpectBlocked =>
          withClue("Was not blocked when expected.") {
            intercept[TestFailedDueToTimeoutException] {
              failAfter(testTimeout) {
                awaitTermFunc()
              }
            }
          }

        case e: ExpectException[_] =>
          val thrownException =
            withClue(s"Did not throw ${e.t.runtimeClass.getSimpleName} when expected.") {
              intercept[StreamingQueryException] {
                failAfter(testTimeout) {
                  awaitTermFunc()
                }
              }
            }
          assert(thrownException.cause.getClass === e.t.runtimeClass,
            "exception of incorrect type was throw")
      }
    }
  }
}<|MERGE_RESOLUTION|>--- conflicted
+++ resolved
@@ -621,21 +621,6 @@
               }
               // Add data
               val queryToUse = Option(currentStream).orElse(Option(lastStream))
-<<<<<<< HEAD
-              a.addAllData(queryToUse).foreach { tuple =>
-                val (source, offset) = tuple
-
-                def findSourceIndex(plan: LogicalPlan): Option[Int] = {
-                  plan
-                    .collect {
-                      case StreamingExecutionRelation(s, _) => s
-                      case DataSourceV2Relation(_, r) => r
-                    }
-                    .zipWithIndex
-                    .find(_._1 == source)
-                    .map(_._2)
-                }
-=======
               val (source, offset) = a.addData(queryToUse)
 
               def findSourceIndex(plan: LogicalPlan): Option[Int] = {
@@ -648,7 +633,6 @@
                   .find(_._1 == source)
                   .map(_._2)
               }
->>>>>>> 83c00876
 
                 // Try to find the index of the source to which data was added. Either get the index
                 // from the current active query or the original input logical plan.
