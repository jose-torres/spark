/*
 * Licensed to the Apache Software Foundation (ASF) under one or more
 * contributor license agreements.  See the NOTICE file distributed with
 * this work for additional information regarding copyright ownership.
 * The ASF licenses this file to You under the Apache License, Version 2.0
 * (the "License"); you may not use this file except in compliance with
 * the License.  You may obtain a copy of the License at
 *
 *    http://www.apache.org/licenses/LICENSE-2.0
 *
 * Unless required by applicable law or agreed to in writing, software
 * distributed under the License is distributed on an "AS IS" BASIS,
 * WITHOUT WARRANTIES OR CONDITIONS OF ANY KIND, either express or implied.
 * See the License for the specific language governing permissions and
 * limitations under the License.
 */

package org.apache.spark.sql.streaming

import java.util.Locale

import scala.collection.JavaConverters._

import org.apache.spark.annotation.InterfaceStability
import org.apache.spark.sql.{AnalysisException, Dataset, ForeachWriter}
import org.apache.spark.sql.catalyst.streaming.InternalOutputModes
import org.apache.spark.sql.execution.command.DDLUtils
import org.apache.spark.sql.execution.datasources.DataSource
import org.apache.spark.sql.execution.streaming._
import org.apache.spark.sql.execution.streaming.continuous.ContinuousTrigger
import org.apache.spark.sql.execution.streaming.sources.{MemoryPlanV2, MemorySinkV2}
<<<<<<< HEAD
import org.apache.spark.sql.sources.v2.streaming.{ContinuousWriteSupport, MicroBatchWriteSupport}
=======
import org.apache.spark.sql.sources.v2.streaming.ContinuousWriteSupport
>>>>>>> 16670578

/**
 * Interface used to write a streaming `Dataset` to external storage systems (e.g. file systems,
 * key-value stores, etc). Use `Dataset.writeStream` to access this.
 *
 * @since 2.0.0
 */
@InterfaceStability.Evolving
final class DataStreamWriter[T] private[sql](ds: Dataset[T]) {

  private val df = ds.toDF()

  /**
   * Specifies how data of a streaming DataFrame/Dataset is written to a streaming sink.
   *   - `OutputMode.Append()`: only the new rows in the streaming DataFrame/Dataset will be
   *                            written to the sink
   *   - `OutputMode.Complete()`: all the rows in the streaming DataFrame/Dataset will be written
   *                              to the sink every time these is some updates
   *   - `OutputMode.Update()`: only the rows that were updated in the streaming DataFrame/Dataset
   *                            will be written to the sink every time there are some updates. If
   *                            the query doesn't contain aggregations, it will be equivalent to
   *                            `OutputMode.Append()` mode.
   *
   * @since 2.0.0
   */
  def outputMode(outputMode: OutputMode): DataStreamWriter[T] = {
    this.outputMode = outputMode
    this
  }

  /**
   * Specifies how data of a streaming DataFrame/Dataset is written to a streaming sink.
   *   - `append`:   only the new rows in the streaming DataFrame/Dataset will be written to
   *                 the sink
   *   - `complete`: all the rows in the streaming DataFrame/Dataset will be written to the sink
   *                 every time these is some updates
   *   - `update`:   only the rows that were updated in the streaming DataFrame/Dataset will
   *                 be written to the sink every time there are some updates. If the query doesn't
   *                 contain aggregations, it will be equivalent to `append` mode.
   * @since 2.0.0
   */
  def outputMode(outputMode: String): DataStreamWriter[T] = {
    this.outputMode = InternalOutputModes(outputMode)
    this
  }

  /**
   * Set the trigger for the stream query. The default value is `ProcessingTime(0)` and it will run
   * the query as fast as possible.
   *
   * Scala Example:
   * {{{
   *   df.writeStream.trigger(ProcessingTime("10 seconds"))
   *
   *   import scala.concurrent.duration._
   *   df.writeStream.trigger(ProcessingTime(10.seconds))
   * }}}
   *
   * Java Example:
   * {{{
   *   df.writeStream().trigger(ProcessingTime.create("10 seconds"))
   *
   *   import java.util.concurrent.TimeUnit
   *   df.writeStream().trigger(ProcessingTime.create(10, TimeUnit.SECONDS))
   * }}}
   *
   * @since 2.0.0
   */
  def trigger(trigger: Trigger): DataStreamWriter[T] = {
    this.trigger = trigger
    this
  }

  /**
   * Specifies the name of the [[StreamingQuery]] that can be started with `start()`.
   * This name must be unique among all the currently active queries in the associated SQLContext.
   *
   * @since 2.0.0
   */
  def queryName(queryName: String): DataStreamWriter[T] = {
    this.extraOptions += ("queryName" -> queryName)
    this
  }

  /**
   * Specifies the underlying output data source.
   *
   * @since 2.0.0
   */
  def format(source: String): DataStreamWriter[T] = {
    this.source = source
    this
  }

  /**
   * Partitions the output by the given columns on the file system. If specified, the output is
   * laid out on the file system similar to Hive's partitioning scheme. As an example, when we
   * partition a dataset by year and then month, the directory layout would look like:
   *
   *   - year=2016/month=01/
   *   - year=2016/month=02/
   *
   * Partitioning is one of the most widely used techniques to optimize physical data layout.
   * It provides a coarse-grained index for skipping unnecessary data reads when queries have
   * predicates on the partitioned columns. In order for partitioning to work well, the number
   * of distinct values in each column should typically be less than tens of thousands.
   *
   * @since 2.0.0
   */
  @scala.annotation.varargs
  def partitionBy(colNames: String*): DataStreamWriter[T] = {
    this.partitioningColumns = Option(colNames)
    this
  }

  /**
   * Adds an output option for the underlying data source.
   *
   * You can set the following option(s):
   * <ul>
   * <li>`timeZone` (default session local timezone): sets the string that indicates a timezone
   * to be used to format timestamps in the JSON/CSV datasources or partition values.</li>
   * </ul>
   *
   * @since 2.0.0
   */
  def option(key: String, value: String): DataStreamWriter[T] = {
    this.extraOptions += (key -> value)
    this
  }

  /**
   * Adds an output option for the underlying data source.
   *
   * @since 2.0.0
   */
  def option(key: String, value: Boolean): DataStreamWriter[T] = option(key, value.toString)

  /**
   * Adds an output option for the underlying data source.
   *
   * @since 2.0.0
   */
  def option(key: String, value: Long): DataStreamWriter[T] = option(key, value.toString)

  /**
   * Adds an output option for the underlying data source.
   *
   * @since 2.0.0
   */
  def option(key: String, value: Double): DataStreamWriter[T] = option(key, value.toString)

  /**
   * (Scala-specific) Adds output options for the underlying data source.
   *
   * You can set the following option(s):
   * <ul>
   * <li>`timeZone` (default session local timezone): sets the string that indicates a timezone
   * to be used to format timestamps in the JSON/CSV datasources or partition values.</li>
   * </ul>
   *
   * @since 2.0.0
   */
  def options(options: scala.collection.Map[String, String]): DataStreamWriter[T] = {
    this.extraOptions ++= options
    this
  }

  /**
   * Adds output options for the underlying data source.
   *
   * You can set the following option(s):
   * <ul>
   * <li>`timeZone` (default session local timezone): sets the string that indicates a timezone
   * to be used to format timestamps in the JSON/CSV datasources or partition values.</li>
   * </ul>
   *
   * @since 2.0.0
   */
  def options(options: java.util.Map[String, String]): DataStreamWriter[T] = {
    this.options(options.asScala)
    this
  }

  /**
   * Starts the execution of the streaming query, which will continually output results to the given
   * path as new data arrives. The returned [[StreamingQuery]] object can be used to interact with
   * the stream.
   *
   * @since 2.0.0
   */
  def start(path: String): StreamingQuery = {
    option("path", path).start()
  }

  /**
   * Starts the execution of the streaming query, which will continually output results to the given
   * path as new data arrives. The returned [[StreamingQuery]] object can be used to interact with
   * the stream.
   *
   * @since 2.0.0
   */
  def start(): StreamingQuery = {
    if (source.toLowerCase(Locale.ROOT) == DDLUtils.HIVE_PROVIDER) {
      throw new AnalysisException("Hive data source can only be used with tables, you can not " +
        "write files of Hive data source directly.")
    }

    if (source == "memory") {
      assertNotPartitioned("memory")
      if (extraOptions.get("queryName").isEmpty) {
        throw new AnalysisException("queryName must be specified for memory sink")
      }
      val (sink, resultDf) = trigger match {
        case _: ContinuousTrigger =>
          val s = new MemorySinkV2()
          val r = Dataset.ofRows(df.sparkSession, new MemoryPlanV2(s, df.schema.toAttributes))
          (s, r)
        case _ =>
          val s = new MemorySink(df.schema, outputMode)
          val r = Dataset.ofRows(df.sparkSession, new MemoryPlan(s))
          (s, r)
      }
      val chkpointLoc = extraOptions.get("checkpointLocation")
      val recoverFromChkpoint = outputMode == OutputMode.Complete()
      val query = df.sparkSession.sessionState.streamingQueryManager.startQuery(
        extraOptions.get("queryName"),
        chkpointLoc,
        df,
        extraOptions.toMap,
        sink,
        outputMode,
        useTempCheckpointLocation = true,
        recoverFromCheckpointLocation = recoverFromChkpoint,
        trigger = trigger)
      resultDf.createOrReplaceTempView(query.name)
      query
    } else if (source == "foreach") {
      assertNotPartitioned("foreach")
      val sink = new ForeachSink[T](foreachWriter)(ds.exprEnc)
      df.sparkSession.sessionState.streamingQueryManager.startQuery(
        extraOptions.get("queryName"),
        extraOptions.get("checkpointLocation"),
        df,
        extraOptions.toMap,
        sink,
        outputMode,
        useTempCheckpointLocation = true,
        trigger = trigger)
    } else {
<<<<<<< HEAD
      val ds = DataSource.lookupDataSource(source, df.sparkSession.sessionState.conf)
      val sink = (ds.newInstance(), trigger) match {
        case (w: ContinuousWriteSupport, _: ContinuousTrigger) => w
        case (_, _: ContinuousTrigger) => throw new UnsupportedOperationException(
            s"Data source $source does not support continuous writing")
        case (w: MicroBatchWriteSupport, _) => w
=======
      val sink = trigger match {
        case _: ContinuousTrigger =>
          val ds = DataSource.lookupDataSource(source, df.sparkSession.sessionState.conf)
          ds.newInstance() match {
            case w: ContinuousWriteSupport => w
            case _ => throw new AnalysisException(
              s"Data source $source does not support continuous writing")
          }
>>>>>>> 16670578
        case _ =>
          val ds = DataSource(
            df.sparkSession,
            className = source,
            options = extraOptions.toMap,
            partitionColumns = normalizedParCols.getOrElse(Nil))
          ds.createSink(outputMode)
      }
<<<<<<< HEAD
=======

>>>>>>> 16670578
      df.sparkSession.sessionState.streamingQueryManager.startQuery(
        extraOptions.get("queryName"),
        extraOptions.get("checkpointLocation"),
        df,
        extraOptions.toMap,
        sink,
        outputMode,
        useTempCheckpointLocation = source == "console",
        recoverFromCheckpointLocation = true,
        trigger = trigger)
    }
  }

  /**
   * Starts the execution of the streaming query, which will continually send results to the given
   * `ForeachWriter` as new data arrives. The `ForeachWriter` can be used to send the data
   * generated by the `DataFrame`/`Dataset` to an external system.
   *
   * Scala example:
   * {{{
   *   datasetOfString.writeStream.foreach(new ForeachWriter[String] {
   *
   *     def open(partitionId: Long, version: Long): Boolean = {
   *       // open connection
   *     }
   *
   *     def process(record: String) = {
   *       // write string to connection
   *     }
   *
   *     def close(errorOrNull: Throwable): Unit = {
   *       // close the connection
   *     }
   *   }).start()
   * }}}
   *
   * Java example:
   * {{{
   *  datasetOfString.writeStream().foreach(new ForeachWriter<String>() {
   *
   *    @Override
   *    public boolean open(long partitionId, long version) {
   *      // open connection
   *    }
   *
   *    @Override
   *    public void process(String value) {
   *      // write string to connection
   *    }
   *
   *    @Override
   *    public void close(Throwable errorOrNull) {
   *      // close the connection
   *    }
   *  }).start();
   * }}}
   *
   * @since 2.0.0
   */
  def foreach(writer: ForeachWriter[T]): DataStreamWriter[T] = {
    this.source = "foreach"
    this.foreachWriter = if (writer != null) {
      ds.sparkSession.sparkContext.clean(writer)
    } else {
      throw new IllegalArgumentException("foreach writer cannot be null")
    }
    this
  }

  private def normalizedParCols: Option[Seq[String]] = partitioningColumns.map { cols =>
    cols.map(normalize(_, "Partition"))
  }

  /**
   * The given column name may not be equal to any of the existing column names if we were in
   * case-insensitive context. Normalize the given column name to the real one so that we don't
   * need to care about case sensitivity afterwards.
   */
  private def normalize(columnName: String, columnType: String): String = {
    val validColumnNames = df.logicalPlan.output.map(_.name)
    validColumnNames.find(df.sparkSession.sessionState.analyzer.resolver(_, columnName))
      .getOrElse(throw new AnalysisException(s"$columnType column $columnName not found in " +
        s"existing columns (${validColumnNames.mkString(", ")})"))
  }

  private def assertNotPartitioned(operation: String): Unit = {
    if (partitioningColumns.isDefined) {
      throw new AnalysisException(s"'$operation' does not support partitioning")
    }
  }

  ///////////////////////////////////////////////////////////////////////////////////////
  // Builder pattern config options
  ///////////////////////////////////////////////////////////////////////////////////////

  private var source: String = df.sparkSession.sessionState.conf.defaultDataSourceName

  private var outputMode: OutputMode = OutputMode.Append

  private var trigger: Trigger = Trigger.ProcessingTime(0L)

  private var extraOptions = new scala.collection.mutable.HashMap[String, String]

  private var foreachWriter: ForeachWriter[T] = null

  private var partitioningColumns: Option[Seq[String]] = None
}<|MERGE_RESOLUTION|>--- conflicted
+++ resolved
@@ -29,11 +29,7 @@
 import org.apache.spark.sql.execution.streaming._
 import org.apache.spark.sql.execution.streaming.continuous.ContinuousTrigger
 import org.apache.spark.sql.execution.streaming.sources.{MemoryPlanV2, MemorySinkV2}
-<<<<<<< HEAD
 import org.apache.spark.sql.sources.v2.streaming.{ContinuousWriteSupport, MicroBatchWriteSupport}
-=======
-import org.apache.spark.sql.sources.v2.streaming.ContinuousWriteSupport
->>>>>>> 16670578
 
 /**
  * Interface used to write a streaming `Dataset` to external storage systems (e.g. file systems,
@@ -284,23 +280,12 @@
         useTempCheckpointLocation = true,
         trigger = trigger)
     } else {
-<<<<<<< HEAD
       val ds = DataSource.lookupDataSource(source, df.sparkSession.sessionState.conf)
       val sink = (ds.newInstance(), trigger) match {
         case (w: ContinuousWriteSupport, _: ContinuousTrigger) => w
         case (_, _: ContinuousTrigger) => throw new UnsupportedOperationException(
             s"Data source $source does not support continuous writing")
         case (w: MicroBatchWriteSupport, _) => w
-=======
-      val sink = trigger match {
-        case _: ContinuousTrigger =>
-          val ds = DataSource.lookupDataSource(source, df.sparkSession.sessionState.conf)
-          ds.newInstance() match {
-            case w: ContinuousWriteSupport => w
-            case _ => throw new AnalysisException(
-              s"Data source $source does not support continuous writing")
-          }
->>>>>>> 16670578
         case _ =>
           val ds = DataSource(
             df.sparkSession,
@@ -309,10 +294,7 @@
             partitionColumns = normalizedParCols.getOrElse(Nil))
           ds.createSink(outputMode)
       }
-<<<<<<< HEAD
-=======
-
->>>>>>> 16670578
+
       df.sparkSession.sessionState.streamingQueryManager.startQuery(
         extraOptions.get("queryName"),
         extraOptions.get("checkpointLocation"),
