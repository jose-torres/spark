/*
 * Licensed to the Apache Software Foundation (ASF) under one or more
 * contributor license agreements.  See the NOTICE file distributed with
 * this work for additional information regarding copyright ownership.
 * The ASF licenses this file to You under the Apache License, Version 2.0
 * (the "License"); you may not use this file except in compliance with
 * the License.  You may obtain a copy of the License at
 *
 *    http://www.apache.org/licenses/LICENSE-2.0
 *
 * Unless required by applicable law or agreed to in writing, software
 * distributed under the License is distributed on an "AS IS" BASIS,
 * WITHOUT WARRANTIES OR CONDITIONS OF ANY KIND, either express or implied.
 * See the License for the specific language governing permissions and
 * limitations under the License.
 */

package org.apache.spark.sql.execution.streaming

import java.util.Optional

import scala.collection.JavaConverters._
import scala.collection.mutable.{ArrayBuffer, Map => MutableMap}

import org.apache.spark.sql.{Dataset, SparkSession}
import org.apache.spark.sql.catalyst.encoders.RowEncoder
import org.apache.spark.sql.catalyst.expressions.{Attribute, AttributeMap, CurrentBatchTimestamp, CurrentDate, CurrentTimestamp}
import org.apache.spark.sql.catalyst.plans.logical.{LocalRelation, LogicalPlan}
import org.apache.spark.sql.execution.SQLExecution
import org.apache.spark.sql.execution.datasources.v2.{DataSourceV2Relation, WriteToDataSourceV2}
import org.apache.spark.sql.execution.streaming.sources.{InternalRowMicroBatchWriter, MicroBatchWriter}
import org.apache.spark.sql.sources.v2.{DataSourceOptions, DataSourceV2, MicroBatchReadSupport, StreamWriteSupport}
import org.apache.spark.sql.sources.v2.reader.streaming.{MicroBatchReader, Offset => OffsetV2}
import org.apache.spark.sql.sources.v2.writer.SupportsWriteInternalRow
import org.apache.spark.sql.streaming.{OutputMode, ProcessingTime, Trigger}
import org.apache.spark.util.{Clock, Utils}

class MicroBatchExecution(
    sparkSession: SparkSession,
    name: String,
    checkpointRoot: String,
    analyzedPlan: LogicalPlan,
    sink: BaseStreamingSink,
    trigger: Trigger,
    triggerClock: Clock,
    outputMode: OutputMode,
    extraOptions: Map[String, String],
    deleteCheckpointOnStop: Boolean)
  extends StreamExecution(
    sparkSession, name, checkpointRoot, analyzedPlan, sink,
    trigger, triggerClock, outputMode, deleteCheckpointOnStop) {

  @volatile protected var sources: Seq[BaseStreamingSource] = Seq.empty

  private val readerToDataSourceMap = MutableMap.empty[MicroBatchReader, DataSourceV2]

  private val triggerExecutor = trigger match {
    case t: ProcessingTime => ProcessingTimeExecutor(t, triggerClock)
    case OneTimeTrigger => OneTimeExecutor()
    case _ => throw new IllegalStateException(s"Unknown type of trigger: $trigger")
  }

  override lazy val logicalPlan: LogicalPlan = {
    assert(queryExecutionThread eq Thread.currentThread,
      "logicalPlan must be initialized in QueryExecutionThread " +
        s"but the current thread was ${Thread.currentThread}")
    var nextSourceId = 0L
    val toExecutionRelationMap = MutableMap[StreamingRelation, StreamingExecutionRelation]()
    val v2ToExecutionRelationMap = MutableMap[StreamingRelationV2, StreamingExecutionRelation]()
    // We transform each distinct streaming relation into a StreamingExecutionRelation, keeping a
    // map as we go to ensure each identical relation gets the same StreamingExecutionRelation
    // object. For each microbatch, the StreamingExecutionRelation will be replaced with a logical
    // plan for the data within that batch.
    // Note that we have to use the previous `output` as attributes in StreamingExecutionRelation,
    // since the existing logical plan has already used those attributes. The per-microbatch
    // transformation is responsible for replacing attributes with their final values.
    val _logicalPlan = analyzedPlan.transform {
      case streamingRelation@StreamingRelation(dataSource, _, output) =>
        toExecutionRelationMap.getOrElseUpdate(streamingRelation, {
          // Materialize source to avoid creating it in every batch
          val metadataPath = s"$resolvedCheckpointRoot/sources/$nextSourceId"
          val source = dataSource.createSource(metadataPath)
          nextSourceId += 1
          StreamingExecutionRelation(source, output)(sparkSession)
        })
      case s @ StreamingRelationV2(source: MicroBatchReadSupport, _, options, output, _) =>
        v2ToExecutionRelationMap.getOrElseUpdate(s, {
          // Materialize source to avoid creating it in every batch
          val metadataPath = s"$resolvedCheckpointRoot/sources/$nextSourceId"
          val reader = source.createMicroBatchReader(
            Optional.empty(), // user specified schema
            metadataPath,
            new DataSourceOptions(options.asJava))
          nextSourceId += 1
          readerToDataSourceMap(reader) = source
          StreamingExecutionRelation(reader, output)(sparkSession)
        })
      case s @ StreamingRelationV2(_, sourceName, _, output, v1Relation) =>
        v2ToExecutionRelationMap.getOrElseUpdate(s, {
          // Materialize source to avoid creating it in every batch
          val metadataPath = s"$resolvedCheckpointRoot/sources/$nextSourceId"
          if (v1Relation.isEmpty) {
            throw new UnsupportedOperationException(
              s"Data source $sourceName does not support microbatch processing.")
          }
          val source = v1Relation.get.dataSource.createSource(metadataPath)
          nextSourceId += 1
          StreamingExecutionRelation(source, output)(sparkSession)
        })
    }
    sources = _logicalPlan.collect { case s: StreamingExecutionRelation => s.source }
    uniqueSources = sources.distinct
    _logicalPlan
  }

  /**
   * Repeatedly attempts to run batches as data arrives.
   */
  protected def runActivatedStream(sparkSessionForStream: SparkSession): Unit = {
    triggerExecutor.execute(() => {
      startTrigger()

      if (isActive) {
        reportTimeTaken("triggerExecution") {
          if (currentBatchId < 0) {
            // We'll do this initialization only once
            populateStartOffsets(sparkSessionForStream)
            sparkSession.sparkContext.setJobDescription(getBatchDescriptionString)
            logDebug(s"Stream running from $committedOffsets to $availableOffsets")
          } else {
            constructNextBatch()
          }
          if (dataAvailable) {
            currentStatus = currentStatus.copy(isDataAvailable = true)
            updateStatusMessage("Processing new data")
            runBatch(sparkSessionForStream)
          }
        }
        // Report trigger as finished and construct progress object.
        finishTrigger(dataAvailable)
        if (dataAvailable) {
          // Update committed offsets.
          commitLog.add(currentBatchId)
          committedOffsets ++= availableOffsets
          logDebug(s"batch ${currentBatchId} committed")
          // We'll increase currentBatchId after we complete processing current batch's data
          currentBatchId += 1
          sparkSession.sparkContext.setJobDescription(getBatchDescriptionString)
        } else {
          currentStatus = currentStatus.copy(isDataAvailable = false)
          updateStatusMessage("Waiting for data to arrive")
          Thread.sleep(pollingDelayMs)
        }
      }
      updateStatusMessage("Waiting for next trigger")
      isActive
    })
  }

  /**
   * Populate the start offsets to start the execution at the current offsets stored in the sink
   * (i.e. avoid reprocessing data that we have already processed). This function must be called
   * before any processing occurs and will populate the following fields:
   *  - currentBatchId
   *  - committedOffsets
   *  - availableOffsets
   *  The basic structure of this method is as follows:
   *
   *  Identify (from the offset log) the offsets used to run the last batch
   *  IF last batch exists THEN
   *    Set the next batch to be executed as the last recovered batch
   *    Check the commit log to see which batch was committed last
   *    IF the last batch was committed THEN
   *      Call getBatch using the last batch start and end offsets
   *      // ^^^^ above line is needed since some sources assume last batch always re-executes
   *      Setup for a new batch i.e., start = last batch end, and identify new end
   *    DONE
   *  ELSE
   *    Identify a brand new batch
   *  DONE
   */
  private def populateStartOffsets(sparkSessionToRunBatches: SparkSession): Unit = {
    offsetLog.getLatest() match {
      case Some((latestBatchId, nextOffsets)) =>
        /* First assume that we are re-executing the latest known batch
         * in the offset log */
        currentBatchId = latestBatchId
        availableOffsets = nextOffsets.toStreamProgress(sources)
        /* Initialize committed offsets to a committed batch, which at this
         * is the second latest batch id in the offset log. */
        if (latestBatchId != 0) {
          val secondLatestBatchId = offsetLog.get(latestBatchId - 1).getOrElse {
            throw new IllegalStateException(s"batch ${latestBatchId - 1} doesn't exist")
          }
          committedOffsets = secondLatestBatchId.toStreamProgress(sources)
        }

        // update offset metadata
        nextOffsets.metadata.foreach { metadata =>
          OffsetSeqMetadata.setSessionConf(metadata, sparkSessionToRunBatches.conf)
          offsetSeqMetadata = OffsetSeqMetadata(
            metadata.batchWatermarkMs, metadata.batchTimestampMs, sparkSessionToRunBatches.conf)
        }

        /* identify the current batch id: if commit log indicates we successfully processed the
         * latest batch id in the offset log, then we can safely move to the next batch
         * i.e., committedBatchId + 1 */
        commitLog.getLatest() match {
          case Some((latestCommittedBatchId, _)) =>
            if (latestBatchId == latestCommittedBatchId) {
              /* The last batch was successfully committed, so we can safely process a
               * new next batch but first:
               * Make a call to getBatch using the offsets from previous batch.
               * because certain sources (e.g., KafkaSource) assume on restart the last
               * batch will be executed before getOffset is called again. */
              availableOffsets.foreach {
                case (source: Source, end: Offset) =>
                  val start = committedOffsets.get(source)
                  source.getBatch(start, end)
                case nonV1Tuple =>
                  // The V2 API does not have the same edge case requiring getBatch to be called
                  // here, so we do nothing here.
              }
              currentBatchId = latestCommittedBatchId + 1
              committedOffsets ++= availableOffsets
              // Construct a new batch be recomputing availableOffsets
              constructNextBatch()
            } else if (latestCommittedBatchId < latestBatchId - 1) {
              logWarning(s"Batch completion log latest batch id is " +
                s"${latestCommittedBatchId}, which is not trailing " +
                s"batchid $latestBatchId by one")
            }
          case None => logInfo("no commit log present")
        }
        logDebug(s"Resuming at batch $currentBatchId with committed offsets " +
          s"$committedOffsets and available offsets $availableOffsets")
      case None => // We are starting this stream for the first time.
        logInfo(s"Starting new streaming query.")
        currentBatchId = 0
        constructNextBatch()
    }
  }

  /**
   * Returns true if there is any new data available to be processed.
   */
  private def dataAvailable: Boolean = {
    availableOffsets.exists {
      case (source, available) =>
        committedOffsets
          .get(source)
          .map(committed => committed != available)
          .getOrElse(true)
    }
  }

  /**
   * Queries all of the sources to see if any new data is available. When there is new data the
   * batchId counter is incremented and a new log entry is written with the newest offsets.
   */
  private def constructNextBatch(): Unit = {
    // Check to see what new data is available.
    val hasNewData = {
      awaitProgressLock.lock()
      try {
        // Generate a map from each unique source to the next available offset.
        val latestOffsets: Map[BaseStreamingSource, Option[Offset]] = uniqueSources.map {
          case s: Source =>
            updateStatusMessage(s"Getting offsets from $s")
            reportTimeTaken("getOffset") {
              (s, s.getOffset)
            }
          case s: MicroBatchReader =>
            updateStatusMessage(s"Getting offsets from $s")
            reportTimeTaken("setOffsetRange") {
              // Once v1 streaming source execution is gone, we can refactor this away.
              // For now, we set the range here to get the source to infer the available end offset,
              // get that offset, and then set the range again when we later execute.
              s.setOffsetRange(
                toJava(availableOffsets.get(s).map(off => s.deserializeOffset(off.json))),
                Optional.empty())
            }

            val currentOffset = reportTimeTaken("getEndOffset") { s.getEndOffset() }
            (s, Option(currentOffset))
        }.toMap
        availableOffsets ++= latestOffsets.filter { case (_, o) => o.nonEmpty }.mapValues(_.get)

        if (dataAvailable) {
          true
        } else {
          noNewData = true
          false
        }
      } finally {
        awaitProgressLock.unlock()
      }
    }
    if (hasNewData) {
      var batchWatermarkMs = offsetSeqMetadata.batchWatermarkMs
      // Update the eventTime watermarks if we find any in the plan.
      if (lastExecution != null) {
        lastExecution.executedPlan.collect {
          case e: EventTimeWatermarkExec => e
        }.zipWithIndex.foreach {
          case (e, index) if e.eventTimeStats.value.count > 0 =>
            logDebug(s"Observed event time stats $index: ${e.eventTimeStats.value}")
            val newWatermarkMs = e.eventTimeStats.value.max - e.delayMs
            val prevWatermarkMs = watermarkMsMap.get(index)
            if (prevWatermarkMs.isEmpty || newWatermarkMs > prevWatermarkMs.get) {
              watermarkMsMap.put(index, newWatermarkMs)
            }

          // Populate 0 if we haven't seen any data yet for this watermark node.
          case (_, index) =>
            if (!watermarkMsMap.isDefinedAt(index)) {
              watermarkMsMap.put(index, 0)
            }
        }

        // Update the global watermark to the minimum of all watermark nodes.
        // This is the safest option, because only the global watermark is fault-tolerant. Making
        // it the minimum of all individual watermarks guarantees it will never advance past where
        // any individual watermark operator would be if it were in a plan by itself.
        if(!watermarkMsMap.isEmpty) {
          val newWatermarkMs = watermarkMsMap.minBy(_._2)._2
          if (newWatermarkMs > batchWatermarkMs) {
            logInfo(s"Updating eventTime watermark to: $newWatermarkMs ms")
            batchWatermarkMs = newWatermarkMs
          } else {
            logDebug(
              s"Event time didn't move: $newWatermarkMs < " +
                s"$batchWatermarkMs")
          }
        }
      }
      offsetSeqMetadata = offsetSeqMetadata.copy(
        batchWatermarkMs = batchWatermarkMs,
        batchTimestampMs = triggerClock.getTimeMillis()) // Current batch timestamp in milliseconds

      updateStatusMessage("Writing offsets to log")
      reportTimeTaken("walCommit") {
        assert(offsetLog.add(
          currentBatchId,
          availableOffsets.toOffsetSeq(sources, offsetSeqMetadata)),
          s"Concurrent update to the log. Multiple streaming jobs detected for $currentBatchId")
        logInfo(s"Committed offsets for batch $currentBatchId. " +
          s"Metadata ${offsetSeqMetadata.toString}")

        // NOTE: The following code is correct because runStream() processes exactly one
        // batch at a time. If we add pipeline parallelism (multiple batches in flight at
        // the same time), this cleanup logic will need to change.

        // Now that we've updated the scheduler's persistent checkpoint, it is safe for the
        // sources to discard data from the previous batch.
        if (currentBatchId != 0) {
          val prevBatchOff = offsetLog.get(currentBatchId - 1)
          if (prevBatchOff.isDefined) {
            prevBatchOff.get.toStreamProgress(sources).foreach {
              case (src: Source, off) => src.commit(off)
              case (reader: MicroBatchReader, off) =>
                reader.commit(reader.deserializeOffset(off.json))
            }
          } else {
            throw new IllegalStateException(s"batch $currentBatchId doesn't exist")
          }
        }

        // It is now safe to discard the metadata beyond the minimum number to retain.
        // Note that purge is exclusive, i.e. it purges everything before the target ID.
        if (minLogEntriesToMaintain < currentBatchId) {
          offsetLog.purge(currentBatchId - minLogEntriesToMaintain)
          commitLog.purge(currentBatchId - minLogEntriesToMaintain)
        }
      }
    } else {
      awaitProgressLock.lock()
      try {
        // Wake up any threads that are waiting for the stream to progress.
        awaitProgressLockCondition.signalAll()
      } finally {
        awaitProgressLock.unlock()
      }
    }
  }

  /**
   * Processes any data available between `availableOffsets` and `committedOffsets`.
   * @param sparkSessionToRunBatch Isolated [[SparkSession]] to run this batch with.
   */
  private def runBatch(sparkSessionToRunBatch: SparkSession): Unit = {
    // Request unprocessed data from all sources.
    newData = reportTimeTaken("getBatch") {
      availableOffsets.flatMap {
        case (source: Source, available)
          if committedOffsets.get(source).map(_ != available).getOrElse(true) =>
          val current = committedOffsets.get(source)
          val batch = source.getBatch(current, available)
          assert(batch.isStreaming,
            s"DataFrame returned by getBatch from $source did not have isStreaming=true\n" +
              s"${batch.queryExecution.logical}")
          logDebug(s"Retrieving data from $source: $current -> $available")
          Some(source -> batch.logicalPlan)
        case (reader: MicroBatchReader, available)
          if committedOffsets.get(reader).map(_ != available).getOrElse(true) =>
          val current = committedOffsets.get(reader).map(off => reader.deserializeOffset(off.json))
          val availableV2: OffsetV2 = available match {
            case v1: SerializedOffset => reader.deserializeOffset(v1.json)
            case v2: OffsetV2 => v2
          }
          reader.setOffsetRange(toJava(current), Optional.of(availableV2))
          logDebug(s"Retrieving data from $reader: $current -> $availableV2")
          Some(reader -> new DataSourceV2Relation(
            reader.readSchema().toAttributes,
            // Provide a fake value here just in case something went wrong, e.g. the reader gives
            // a wrong `equals` implementation.
            readerToDataSourceMap.getOrElse(reader, FakeDataSourceV2),
            reader,
            isStreaming = true))
        case _ => None
      }
    }

    // A list of attributes that will need to be updated.
    val replacements = new ArrayBuffer[(Attribute, Attribute)]
    // Replace sources in the logical plan with data that has arrived since the last batch.
    val newBatchesPlan = logicalPlan transform {
      case StreamingExecutionRelation(source, output) =>
        newData.get(source).map { dataPlan =>
          assert(output.size == dataPlan.output.size,
            s"Invalid batch: ${Utils.truncatedString(output, ",")} != " +
              s"${Utils.truncatedString(dataPlan.output, ",")}")
          replacements ++= output.zip(dataPlan.output)
          dataPlan
        }.getOrElse {
          LocalRelation(output, isStreaming = true)
        }
    }

    // Rewire the plan to use the new attributes that were returned by the source.
    val replacementMap = AttributeMap(replacements)
    val newAttributePlan = newBatchesPlan transformAllExpressions {
      case a: Attribute if replacementMap.contains(a) =>
        replacementMap(a).withMetadata(a.metadata)
      case ct: CurrentTimestamp =>
        CurrentBatchTimestamp(offsetSeqMetadata.batchTimestampMs,
          ct.dataType)
      case cd: CurrentDate =>
        CurrentBatchTimestamp(offsetSeqMetadata.batchTimestampMs,
          cd.dataType, cd.timeZoneId)
    }

    val triggerLogicalPlan = sink match {
      case _: Sink => newAttributePlan
      case s: StreamWriteSupport =>
        val writer = s.createStreamWriter(
          s"$runId",
          newAttributePlan.schema,
          outputMode,
          new DataSourceOptions(extraOptions.asJava))
        if (writer.isInstanceOf[SupportsWriteInternalRow]) {
          WriteToDataSourceV2(
            new InternalRowMicroBatchWriter(currentBatchId, writer), newAttributePlan)
        } else {
          WriteToDataSourceV2(new MicroBatchWriter(currentBatchId, writer), newAttributePlan)
        }
      case _ => throw new IllegalArgumentException(s"unknown sink type for $sink")
    }

    sparkSession.sparkContext.setLocalProperty(
      MicroBatchExecution.BATCH_ID_KEY, currentBatchId.toString)

    reportTimeTaken("queryPlanning") {
      lastExecution = new IncrementalExecution(
        sparkSessionToRunBatch,
        triggerLogicalPlan,
        outputMode,
        checkpointFile("state"),
        runId,
        currentBatchId,
        offsetSeqMetadata)
      lastExecution.executedPlan // Force the lazy generation of execution plan
    }

    val nextBatch =
      new Dataset(sparkSessionToRunBatch, lastExecution, RowEncoder(lastExecution.analyzed.schema))

    reportTimeTaken("addBatch") {
      SQLExecution.withNewExecutionId(sparkSessionToRunBatch, lastExecution) {
        sink match {
          case s: Sink => s.addBatch(currentBatchId, nextBatch)
          case _: StreamWriteSupport =>
            // This doesn't accumulate any data - it just forces execution of the microbatch writer.
            nextBatch.collect()
        }
      }
    }

    awaitProgressLock.lock()
    try {
      // Wake up any threads that are waiting for the stream to progress.
      awaitProgressLockCondition.signalAll()
    } finally {
      awaitProgressLock.unlock()
    }
  }

  private def toJava(scalaOption: Option[OffsetV2]): Optional[OffsetV2] = {
    Optional.ofNullable(scalaOption.orNull)
  }
}

<<<<<<< HEAD
object MicroBatchExecution {
  val BATCH_ID_KEY = "sql.streaming.microbatch.batchId"
}
=======
object FakeDataSourceV2 extends DataSourceV2
>>>>>>> 4e0fb010
<|MERGE_RESOLUTION|>--- conflicted
+++ resolved
@@ -510,10 +510,7 @@
   }
 }
 
-<<<<<<< HEAD
 object MicroBatchExecution {
   val BATCH_ID_KEY = "sql.streaming.microbatch.batchId"
 }
-=======
-object FakeDataSourceV2 extends DataSourceV2
->>>>>>> 4e0fb010
+object FakeDataSourceV2 extends DataSourceV2