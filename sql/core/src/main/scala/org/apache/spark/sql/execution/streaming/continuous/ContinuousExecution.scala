/*
 * Licensed to the Apache Software Foundation (ASF) under one or more
 * contributor license agreements.  See the NOTICE file distributed with
 * this work for additional information regarding copyright ownership.
 * The ASF licenses this file to You under the Apache License, Version 2.0
 * (the "License"); you may not use this file except in compliance with
 * the License.  You may obtain a copy of the License at
 *
 *    http://www.apache.org/licenses/LICENSE-2.0
 *
 * Unless required by applicable law or agreed to in writing, software
 * distributed under the License is distributed on an "AS IS" BASIS,
 * WITHOUT WARRANTIES OR CONDITIONS OF ANY KIND, either express or implied.
 * See the License for the specific language governing permissions and
 * limitations under the License.
 */

package org.apache.spark.sql.execution.streaming.continuous

import java.util.UUID
import java.util.concurrent.TimeUnit
import java.util.function.UnaryOperator

import scala.collection.JavaConverters._
import scala.collection.mutable.{ArrayBuffer, Map => MutableMap}

import org.apache.spark.{SparkEnv, SparkException}
import org.apache.spark.sql.{AnalysisException, SparkSession}
import org.apache.spark.sql.catalyst.expressions.{Attribute, AttributeMap, CurrentBatchTimestamp, CurrentDate, CurrentTimestamp}
import org.apache.spark.sql.catalyst.plans.logical.LogicalPlan
import org.apache.spark.sql.execution.SQLExecution
import org.apache.spark.sql.execution.datasources.v2.{DataSourceV2Relation, StreamingDataSourceV2Relation, WriteToDataSourceV2}
import org.apache.spark.sql.execution.streaming.{ContinuousExecutionRelation, StreamingRelationV2, _}
import org.apache.spark.sql.sources.v2.DataSourceV2Options
import org.apache.spark.sql.sources.v2.streaming.{ContinuousReadSupport, ContinuousWriteSupport}
import org.apache.spark.sql.sources.v2.streaming.reader.{ContinuousReader, Offset, PartitionOffset}
import org.apache.spark.sql.sources.v2.streaming.writer.ContinuousWriter
import org.apache.spark.sql.streaming.{OutputMode, ProcessingTime, Trigger}
import org.apache.spark.sql.types.StructType
import org.apache.spark.util.{Clock, Utils}

class ContinuousExecution(
    sparkSession: SparkSession,
    name: String,
    checkpointRoot: String,
    analyzedPlan: LogicalPlan,
    sink: ContinuousWriteSupport,
    trigger: Trigger,
    triggerClock: Clock,
    outputMode: OutputMode,
    extraOptions: Map[String, String],
    deleteCheckpointOnStop: Boolean)
  extends StreamExecution(
    sparkSession, name, checkpointRoot, analyzedPlan, sink,
    trigger, triggerClock, outputMode, deleteCheckpointOnStop) {

  @volatile protected var continuousSources: Seq[ContinuousReader] = Seq()
  override protected def sources: Seq[BaseStreamingSource] = continuousSources

<<<<<<< HEAD
  override val logicalPlan: LogicalPlan = {
=======
  // For use only in test harnesses.
  private[sql] var currentEpochCoordinatorId: String = _

  override lazy val logicalPlan: LogicalPlan = {
    assert(queryExecutionThread eq Thread.currentThread,
      "logicalPlan must be initialized in StreamExecutionThread " +
        s"but the current thread was ${Thread.currentThread}")
>>>>>>> 45ad97df
    val toExecutionRelationMap = MutableMap[StreamingRelationV2, ContinuousExecutionRelation]()
    analyzedPlan.transform {
      case r @ StreamingRelationV2(
          source: ContinuousReadSupport, _, extraReaderOptions, output, _) =>
        toExecutionRelationMap.getOrElseUpdate(r, {
          ContinuousExecutionRelation(source, extraReaderOptions, output)(sparkSession)
        })
      case StreamingRelationV2(_, sourceName, _, _, _) =>
        throw new UnsupportedOperationException(
          s"Data source $sourceName does not support continuous processing.")
    }
  }

  private val triggerExecutor = trigger match {
    case ContinuousTrigger(t) => ProcessingTimeExecutor(ProcessingTime(t), triggerClock)
    case _ => throw new IllegalStateException(s"Unsupported type of trigger: $trigger")
  }

  override protected def runActivatedStream(sparkSessionForStream: SparkSession): Unit = {
    val stateUpdate = new UnaryOperator[State] {
      override def apply(s: State) = s match {
        // If we ended the query to reconfigure, reset the state to active.
        case RECONFIGURING => ACTIVE
        case _ => s
      }
    }

    do {
      runContinuous(sparkSessionForStream)
    } while (state.updateAndGet(stateUpdate) == ACTIVE)
  }

  /**
   * Populate the start offsets to start the execution at the current offsets stored in the sink
   * (i.e. avoid reprocessing data that we have already processed). This function must be called
   * before any processing occurs and will populate the following fields:
   *  - currentBatchId
   *  - committedOffsets
   *  The basic structure of this method is as follows:
   *
   *  Identify (from the commit log) the latest epoch that has committed
   *  IF last epoch exists THEN
   *    Get end offsets for the epoch
   *    Set those offsets as the current commit progress
   *    Set the next epoch ID as the last + 1
   *    Return the end offsets of the last epoch as start for the next one
   *    DONE
   *  ELSE
   *    Start a new query log
   *  DONE
   */
  private def getStartOffsets(sparkSessionToRunBatches: SparkSession): OffsetSeq = {
    // Note that this will need a slight modification for exactly once. If ending offsets were
    // reported but not committed for any epochs, we must replay exactly to those offsets.
    // For at least once, we can just ignore those reports and risk duplicates.
    commitLog.getLatest() match {
      case Some((latestEpochId, _)) =>
        val nextOffsets = offsetLog.get(latestEpochId).getOrElse {
          throw new IllegalStateException(
            s"Batch $latestEpochId was committed without end epoch offsets!")
        }
        committedOffsets = nextOffsets.toStreamProgress(sources)

        // Get to an epoch ID that has definitely never been sent to a sink before. Since sink
        // commit happens between offset log write and commit log write, this means an epoch ID
        // which is not in the offset log.
        val (latestOffsetEpoch, _) = offsetLog.getLatest().getOrElse {
          throw new IllegalStateException(
            s"Offset log had no latest element. This shouldn't be possible because nextOffsets is" +
              s"an element.")
        }
        currentBatchId = latestOffsetEpoch + 1

        logDebug(s"Resuming at epoch $currentBatchId with committed offsets $committedOffsets")
        nextOffsets
      case None =>
        // We are starting this stream for the first time. Offsets are all None.
        logInfo(s"Starting new streaming query.")
        currentBatchId = 0
        OffsetSeq.fill(continuousSources.map(_ => null): _*)
    }
  }

  /**
   * Do a continuous run.
   * @param sparkSessionForQuery Isolated [[SparkSession]] to run the continuous query with.
   */
  private def runContinuous(sparkSessionForQuery: SparkSession): Unit = {
    // A list of attributes that will need to be updated.
    val replacements = new ArrayBuffer[(Attribute, Attribute)]
    // Translate from continuous relation to the underlying data source.
    var nextSourceId = 0
    continuousSources = logicalPlan.collect {
      case ContinuousExecutionRelation(dataSource, extraReaderOptions, output) =>
        val metadataPath = s"$resolvedCheckpointRoot/sources/$nextSourceId"
        nextSourceId += 1

        dataSource.createContinuousReader(
          java.util.Optional.empty[StructType](),
          metadataPath,
          new DataSourceV2Options(extraReaderOptions.asJava))
    }
    uniqueSources = continuousSources.distinct

    val offsets = getStartOffsets(sparkSessionForQuery)

    var insertedSourceId = 0
    val withNewSources = logicalPlan transform {
      case ContinuousExecutionRelation(_, _, output) =>
        val reader = continuousSources(insertedSourceId)
        insertedSourceId += 1
        val newOutput = reader.readSchema().toAttributes

        assert(output.size == newOutput.size,
          s"Invalid reader: ${Utils.truncatedString(output, ",")} != " +
            s"${Utils.truncatedString(newOutput, ",")}")
        replacements ++= output.zip(newOutput)

        val loggedOffset = offsets.offsets(0)
        val realOffset = loggedOffset.map(off => reader.deserializeOffset(off.json))
        reader.setOffset(java.util.Optional.ofNullable(realOffset.orNull))
        new StreamingDataSourceV2Relation(newOutput, reader)
    }

    // Rewire the plan to use the new attributes that were returned by the source.
    val replacementMap = AttributeMap(replacements)
    val triggerLogicalPlan = withNewSources transformAllExpressions {
      case a: Attribute if replacementMap.contains(a) =>
        replacementMap(a).withMetadata(a.metadata)
      case (_: CurrentTimestamp | _: CurrentDate) =>
        throw new IllegalStateException(
          "CurrentTimestamp and CurrentDate not yet supported for continuous processing")
    }

    val writer = sink.createContinuousWriter(
      s"$runId",
      triggerLogicalPlan.schema,
      outputMode,
      new DataSourceV2Options(extraOptions.asJava))
    val withSink = WriteToDataSourceV2(writer.get(), triggerLogicalPlan)

    val reader = withSink.collect {
      case DataSourceV2Relation(_, r: ContinuousReader) => r
    }.head

    reportTimeTaken("queryPlanning") {
      lastExecution = new IncrementalExecution(
        sparkSessionForQuery,
        withSink,
        outputMode,
        checkpointFile("state"),
        runId,
        currentBatchId,
        offsetSeqMetadata)
      lastExecution.executedPlan // Force the lazy generation of execution plan
    }

    sparkSessionForQuery.sparkContext.setLocalProperty(
      ContinuousExecution.START_EPOCH_KEY, currentBatchId.toString)
    // Add another random ID on top of the run ID, to distinguish epoch coordinators across
    // reconfigurations.
    val epochCoordinatorId = s"$runId--${UUID.randomUUID}"
    currentEpochCoordinatorId = epochCoordinatorId
    sparkSessionForQuery.sparkContext.setLocalProperty(
      ContinuousExecution.EPOCH_COORDINATOR_ID_KEY, epochCoordinatorId)

    // Use the parent Spark session for the endpoint since it's where this query ID is registered.
    val epochEndpoint =
      EpochCoordinatorRef.create(
        writer.get(), reader, this, epochCoordinatorId, currentBatchId, sparkSession, SparkEnv.get)
    val epochUpdateThread = new Thread(new Runnable {
      override def run: Unit = {
        try {
          triggerExecutor.execute(() => {
            startTrigger()

            if (reader.needsReconfiguration() && state.compareAndSet(ACTIVE, RECONFIGURING)) {
              stopSources()
              if (queryExecutionThread.isAlive) {
                sparkSession.sparkContext.cancelJobGroup(runId.toString)
                queryExecutionThread.interrupt()
              }
              false
            } else if (isActive) {
              currentBatchId = epochEndpoint.askSync[Long](IncrementAndGetEpoch)
              logInfo(s"New epoch $currentBatchId is starting.")
              true
            } else {
              false
            }
          })
        } catch {
          case _: InterruptedException =>
            // Cleanly stop the query.
            return
        }
      }
    }, s"epoch update thread for $prettyIdString")

    try {
      epochUpdateThread.setDaemon(true)
      epochUpdateThread.start()

      reportTimeTaken("runContinuous") {
        SQLExecution.withNewExecutionId(
          sparkSessionForQuery, lastExecution)(lastExecution.toRdd)
      }
    } finally {
      epochEndpoint.askSync[Unit](StopContinuousExecutionWrites)
      SparkEnv.get.rpcEnv.stop(epochEndpoint)

      epochUpdateThread.interrupt()
      epochUpdateThread.join()
    }
  }

  /**
   * Report ending partition offsets for the given reader at the given epoch.
   */
  def addOffset(
      epoch: Long, reader: ContinuousReader, partitionOffsets: Seq[PartitionOffset]): Unit = {
    assert(continuousSources.length == 1, "only one continuous source supported currently")

    val globalOffset = reader.mergeOffsets(partitionOffsets.toArray)
    val oldOffset = synchronized {
      offsetLog.add(epoch, OffsetSeq.fill(globalOffset))
      offsetLog.get(epoch - 1)
    }

    // If offset hasn't changed since last epoch, there's been no new data.
    if (oldOffset.contains(OffsetSeq.fill(globalOffset))) {
      noNewData = true
    }

    awaitProgressLock.lock()
    try {
      awaitProgressLockCondition.signalAll()
    } finally {
      awaitProgressLock.unlock()
    }
  }

  /**
   * Mark the specified epoch as committed. All readers must have reported end offsets for the epoch
   * before this is called.
   */
  def commit(epoch: Long): Unit = {
    assert(continuousSources.length == 1, "only one continuous source supported currently")
    assert(offsetLog.get(epoch).isDefined, s"offset for epoch $epoch not reported before commit")
    synchronized {
      if (queryExecutionThread.isAlive) {
        commitLog.add(epoch)
        val offset = offsetLog.get(epoch).get.offsets(0).get
        committedOffsets ++= Seq(continuousSources(0) -> offset)
      } else {
        return
      }
    }

    if (minLogEntriesToMaintain < currentBatchId) {
      offsetLog.purge(currentBatchId - minLogEntriesToMaintain)
      commitLog.purge(currentBatchId - minLogEntriesToMaintain)
    }

    awaitProgressLock.lock()
    try {
      awaitProgressLockCondition.signalAll()
    } finally {
      awaitProgressLock.unlock()
    }
  }

  /**
   * Blocks the current thread until execution has committed at or after the specified epoch.
   */
  private[sql] def awaitEpoch(epoch: Long): Unit = {
    def notDone = {
      val latestCommit = commitLog.getLatest()
      latestCommit match {
        case Some((latestEpoch, _)) =>
          latestEpoch < epoch
        case None => true
      }
    }

    while (notDone) {
      awaitProgressLock.lock()
      try {
        awaitProgressLockCondition.await(100, TimeUnit.MILLISECONDS)
        if (streamDeathCause != null) {
          throw streamDeathCause
        }
      } finally {
        awaitProgressLock.unlock()
      }
    }
  }
}

object ContinuousExecution {
  val START_EPOCH_KEY = "__continuous_start_epoch"
  val EPOCH_COORDINATOR_ID_KEY = "__epoch_coordinator_id"
}<|MERGE_RESOLUTION|>--- conflicted
+++ resolved
@@ -57,17 +57,10 @@
   @volatile protected var continuousSources: Seq[ContinuousReader] = Seq()
   override protected def sources: Seq[BaseStreamingSource] = continuousSources
 
-<<<<<<< HEAD
-  override val logicalPlan: LogicalPlan = {
-=======
   // For use only in test harnesses.
   private[sql] var currentEpochCoordinatorId: String = _
 
-  override lazy val logicalPlan: LogicalPlan = {
-    assert(queryExecutionThread eq Thread.currentThread,
-      "logicalPlan must be initialized in StreamExecutionThread " +
-        s"but the current thread was ${Thread.currentThread}")
->>>>>>> 45ad97df
+  override val logicalPlan: LogicalPlan = {
     val toExecutionRelationMap = MutableMap[StreamingRelationV2, ContinuousExecutionRelation]()
     analyzedPlan.transform {
       case r @ StreamingRelationV2(
