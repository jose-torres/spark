--- conflicted
+++ resolved
@@ -37,14 +37,9 @@
   // Initialized only on the executor, and only once even as we call compute() multiple times.
   lazy val (reader: ContinuousShuffleReader, endpoint) = {
     val env = SparkEnv.get.rpcEnv
-<<<<<<< HEAD
-    val receiver = new UnsafeRowReceiver(queueSize, numShuffleWriters, epochIntervalMs, env)
-    val endpoint = env.setupEndpoint(endpointName, receiver)
-=======
     val receiver = new RPCContinuousShuffleReader(
       queueSize, numShuffleWriters, epochIntervalMs, env)
     val endpoint = env.setupEndpoint(s"RPCContinuousShuffleReader-${UUID.randomUUID()}", receiver)
->>>>>>> 1b46f41c
 
     TaskContext.get().addTaskCompletionListener { ctx =>
       env.stop(endpoint)
